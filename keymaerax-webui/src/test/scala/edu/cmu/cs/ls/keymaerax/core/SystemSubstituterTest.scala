/**
* Copyright (c) Carnegie Mellon University.
* See LICENSE.txt for the conditions of this license.
*/

package edu.cmu.cs.ls.keymaerax.core
import scala.collection.immutable._
import edu.cmu.cs.ls.keymaerax.btactics.{RandomFormula, TacticTestBase, TactixLibrary}
import testHelper.KeYmaeraXTestTags.{CheckinTest, SlowTest, SummaryTest, UsualTest}
import edu.cmu.cs.ls.keymaerax.parser.StringConverter._
import edu.cmu.cs.ls.keymaerax.tags.AdvocatusTest

/**
 * Advocatus Test when substituting systems instead of single differential equations.
 * @author Andre Platzer
 */
@AdvocatusTest
class SystemSubstituterTest extends TacticTestBase {
  import TactixLibrary._

  "Substituting into systems" should "not allow primes in ODEs for DE" in {
    // [{x_'=f(??),c&H(??)}]p(??) <-> [{c,x_'=f(??)&H(??)}][x_':=f(??);]p(??)
    val pr = Provable.axioms("DE differential effect (system)")
    pr shouldBe 'proved
    a [CoreException] shouldBe thrownBy {pr(USubst(
      SubstitutionPair(FuncOf(Function("f",None,Real,Real),Anything), "y'+1".asTerm) ::
      SubstitutionPair(PredOf(Function("H",None,Real,Bool),Anything), True) ::
      SubstitutionPair(DifferentialProgramConst("c"), AtomicODE(DifferentialSymbol(Variable("y",None,Real)), Number(2))) ::
      SubstitutionPair(PredOf(Function("p",None,Real,Bool),Anything), "x'=3".asFormula) ::
      Nil))}
  }

  "System postconditions" should "not allow ghosts in postconditions of DG differential ghost" in {
    // [{c&H(??)}]p(??) <-> \exists y_ [{c,y_'=(t()*y_)+s()&H(??)}]p(??)
    val pr = Provable.axioms("DG differential ghost")
    pr shouldBe 'proved
    a [SubstitutionClashException] shouldBe thrownBy {pr(USubst(
      SubstitutionPair(FuncOf(Function("t",None,Unit,Real),Nothing), Number(0)) ::
      SubstitutionPair(FuncOf(Function("s",None,Unit,Real),Nothing), Number(0)) ::
      SubstitutionPair(PredOf(Function("H",None,Real,Bool),Anything), True) ::
      SubstitutionPair(DifferentialProgramConst("c"), AtomicODE(DifferentialSymbol(Variable("t",None,Real)), Number(1))) ::
      SubstitutionPair(PredOf(Function("p",None,Real,Bool),Anything), "y_=0".asFormula) ::
      Nil))}
  }

  it should "not allow ghosts in postconditions of DG differential ghost constant" in {
    // [{c&H(??)}]p(??) <-> \exists y_ [{c,y_'=g()&H(??)}]p(??)
    val pr = Provable.axioms("DG differential ghost constant")
    pr shouldBe 'proved
    a [SubstitutionClashException] shouldBe thrownBy {pr(USubst(
      SubstitutionPair(FuncOf(Function("g",None,Unit,Real),Nothing), Number(0)) ::
      SubstitutionPair(PredOf(Function("H",None,Real,Bool),Anything), True) ::
      SubstitutionPair(DifferentialProgramConst("c"), AtomicODE(DifferentialSymbol(Variable("t",None,Real)), Number(1))) ::
      SubstitutionPair(PredOf(Function("p",None,Real,Bool),Anything), "y_=0".asFormula) ::
      Nil))}
  }

<<<<<<< HEAD
  it should "not allow ghosts in postconditions of DG++ for y_=9 -> [{y_'=5,x_'=3}]y_=9" in {
    // ([{x_'=f(??)&H(??)}]p(??))  ->  (\forall y_ [{y_'=g(??),x_'=f(??)&H(??)}]p(??))
    val pr = Provable.axioms("DG++")
    pr shouldBe 'proved
    a [SubstitutionClashException] shouldBe thrownBy {pr(USubst(
      SubstitutionPair(FuncOf(Function("f",None,Real,Real),Anything), Number(3)) ::
        SubstitutionPair(FuncOf(Function("g",None,Real,Real),Anything), Number(5)) ::
        SubstitutionPair(PredOf(Function("H",None,Real,Bool),Anything), True) ::
        SubstitutionPair(PredOf(Function("p",None,Real,Bool),Anything), "y_=9".asFormula) ::
        Nil))}
    //@todo should not prove
  }

  it should "not allow ghosts in postconditions of DG++ System" in {
=======
  it should "not allow ghosts in postconditions of DG inverse differential ghost system" in {
>>>>>>> d604a967
    // ([{x_'=f(??),c&H(??)}]p(??))  ->  (\forall y_ [{y_'=g(??),x_'=f(??),c&H(??)}]p(??))
    val pr = Provable.axioms("DG inverse differential ghost system")
    pr shouldBe 'proved
    a [SubstitutionClashException] shouldBe thrownBy {pr(USubst(
      SubstitutionPair(FuncOf(Function("f",None,Real,Real),Anything), Number(0)) ::
      SubstitutionPair(FuncOf(Function("g",None,Real,Real),Anything), Number(0)) ::
      SubstitutionPair(PredOf(Function("H",None,Real,Bool),Anything), True) ::
      SubstitutionPair(DifferentialProgramConst("c"), AtomicODE(DifferentialSymbol(Variable("t",None,Real)), Number(1))) ::
      SubstitutionPair(PredOf(Function("p",None,Real,Bool),Anything), "y_=0".asFormula) ::
      Nil))}
  }

  it should "not allow ghosts in postconditions of DG inverse differential ghost system for y_=9 -> [{y_'=5,x_'=3,t'=1}]y_=9" in {
    // ([{x_'=f(??),c&H(??)}]p(??))  ->  (\forall y_ [{y_'=g(??),x_'=f(??),c&H(??)}]p(??))
    val pr = Provable.axioms("DG inverse differential ghost system")
    pr shouldBe 'proved
    a [SubstitutionClashException] shouldBe thrownBy {pr(USubst(
      SubstitutionPair(FuncOf(Function("f",None,Real,Real),Anything), Number(3)) ::
      SubstitutionPair(FuncOf(Function("g",None,Real,Real),Anything), Number(5)) ::
      SubstitutionPair(PredOf(Function("H",None,Real,Bool),Anything), True) ::
      SubstitutionPair(DifferentialProgramConst("c"), AtomicODE(DifferentialSymbol(Variable("t",None,Real)), Number(1))) ::
      SubstitutionPair(PredOf(Function("p",None,Real,Bool),Anything), "y_=9".asFormula) ::
      Nil))}
    //@todo should not prove y_=9 -> [{y_'=5,x_'=3,t'=1}]y_=9 by using such a DG inverse differential ghost system
  }

  it should "not allow ghosts in postconditions of DG inverse differential ghost system System for y_<=m() -> [{y_'=x_,x_'=-b(),t'=1}]y_<=m()" in {
    // ([{x_'=f(??),c&H(??)}]p(??))  ->  (\forall y_ [{y_'=g(??),x_'=f(??),c&H(??)}]p(??))
    val pr = Provable.axioms("DG inverse differential ghost system")
    pr shouldBe 'proved
    a [SubstitutionClashException] shouldBe thrownBy {pr(USubst(
      SubstitutionPair(FuncOf(Function("f",None,Real,Real),Anything), "-b()".asTerm) ::
        SubstitutionPair(FuncOf(Function("g",None,Real,Real),Anything), Variable("x_",None,Real)) ::
        SubstitutionPair(PredOf(Function("H",None,Real,Bool),Anything), True) ::
        SubstitutionPair(DifferentialProgramConst("c"), AtomicODE(DifferentialSymbol(Variable("t",None,Real)), Number(1))) ::
        SubstitutionPair(PredOf(Function("p",None,Real,Bool),Anything), "y_<=m()".asFormula) ::
        Nil))}
    //@todo should not prove this formula by using such a DG inverse differential ghost system
  }


  "System ODEs" should "not allow ghosts in ODEs of DG differential ghost" in {
    // [{c&H(??)}]p(??) <-> \exists y_ [{c,y_'=(t()*y_)+s()&H(??)}]p(??)
    val pr = Provable.axioms("DG differential ghost")
    pr shouldBe 'proved
    a [SubstitutionClashException] shouldBe thrownBy {pr(USubst(
      SubstitutionPair(FuncOf(Function("t",None,Unit,Real),Nothing), Number(0)) ::
      SubstitutionPair(FuncOf(Function("s",None,Unit,Real),Nothing), Number(-1)) ::
      SubstitutionPair(PredOf(Function("H",None,Real,Bool),Anything), True) ::
      SubstitutionPair(DifferentialProgramConst("c"), AtomicODE(DifferentialSymbol(Variable("x",None,Real)), Variable("y_",None,Real))) ::
      SubstitutionPair(PredOf(Function("p",None,Real,Bool),Anything), "x<=10".asFormula) ::
      Nil))}
    //@todo should not prove "y_=1&x=0->[x'=y_]x<=10" by DG("y_'=-1")
  }

  it should "not allow ghosts in ODEs of DG differential ghost constant" in {
    // [{c&H(??)}]p(??) <-> \exists y_ [{c,y_'=g()&H(??)}]p(??)
    val pr = Provable.axioms("DG differential ghost constant")
    pr shouldBe 'proved
    a [SubstitutionClashException] shouldBe thrownBy {pr(USubst(
      SubstitutionPair(FuncOf(Function("g",None,Unit,Real),Nothing), Number(-1)) ::
        SubstitutionPair(PredOf(Function("H",None,Real,Bool),Anything), True) ::
        SubstitutionPair(DifferentialProgramConst("c"), AtomicODE(DifferentialSymbol(Variable("x",None,Real)), Variable("y_",None,Real))) ::
        SubstitutionPair(PredOf(Function("p",None,Real,Bool),Anything), "x<=10".asFormula) ::
        Nil))}
    //@todo should not prove "y_=1&x=0->[x'=y_]x<=10" by DGconstant("y_'=-1")
  }

  it should "not allow ghosts in ODEs of DG++ for y_>=0 -> \\forall y_ [{y_'=5,x_'=y_}]x_>=0" in {
    // ([{x_'=f(??)&H(??)}]p(??))  ->  (\forall y_ [{y_'=g(??),x_'=f(??)&H(??)}]p(??))
    val pr = Provable.axioms("DG++")
    pr shouldBe 'proved
    a [SubstitutionClashException] shouldBe thrownBy {pr(USubst(
      SubstitutionPair(FuncOf(Function("f",None,Real,Real),Anything), Variable("y_",None,Real)) ::
        SubstitutionPair(FuncOf(Function("g",None,Real,Real),Anything), Number(5)) ::
        SubstitutionPair(PredOf(Function("H",None,Real,Bool),Anything), True) ::
        SubstitutionPair(PredOf(Function("p",None,Real,Bool),Anything), "x_>=0".asFormula) ::
        Nil))}
    //@todo should not prove
  }

  it should "not allow ghosts in ODEs of DG++ system for y_>=0 -> \\forall y_ [{y_'=5,x_'=y_,t'=1}]x_>=0" in {
    // ([{x_'=f(??),c&H(??)}]p(??))  ->  (\forall y_ [{y_'=g(??),x_'=f(??),c&H(??)}]p(??))
    val pr = Provable.axioms("DG++ system")
    pr shouldBe 'proved
    a [SubstitutionClashException] shouldBe thrownBy {pr(USubst(
      SubstitutionPair(FuncOf(Function("f",None,Real,Real),Anything), Variable("y_",None,Real)) ::
        SubstitutionPair(FuncOf(Function("g",None,Real,Real),Anything), Number(5)) ::
        SubstitutionPair(PredOf(Function("H",None,Real,Bool),Anything), True) ::
        SubstitutionPair(DifferentialProgramConst("c"), AtomicODE(DifferentialSymbol(Variable("x",None,Real)), Variable("y_",None,Real))) ::
        SubstitutionPair(PredOf(Function("p",None,Real,Bool),Anything), "x_>=0".asFormula) ::
        Nil))}
    //@todo should not prove
  }
}<|MERGE_RESOLUTION|>--- conflicted
+++ resolved
@@ -55,10 +55,9 @@
       Nil))}
   }
 
-<<<<<<< HEAD
-  it should "not allow ghosts in postconditions of DG++ for y_=9 -> [{y_'=5,x_'=3}]y_=9" in {
+  it should "not allow ghosts in postconditions of DG inverse differential ghost for y_=9 -> [{y_'=5,x_'=3}]y_=9" in {
     // ([{x_'=f(??)&H(??)}]p(??))  ->  (\forall y_ [{y_'=g(??),x_'=f(??)&H(??)}]p(??))
-    val pr = Provable.axioms("DG++")
+    val pr = Provable.axioms("DG inverse differential ghost")
     pr shouldBe 'proved
     a [SubstitutionClashException] shouldBe thrownBy {pr(USubst(
       SubstitutionPair(FuncOf(Function("f",None,Real,Real),Anything), Number(3)) ::
@@ -69,10 +68,7 @@
     //@todo should not prove
   }
 
-  it should "not allow ghosts in postconditions of DG++ System" in {
-=======
   it should "not allow ghosts in postconditions of DG inverse differential ghost system" in {
->>>>>>> d604a967
     // ([{x_'=f(??),c&H(??)}]p(??))  ->  (\forall y_ [{y_'=g(??),x_'=f(??),c&H(??)}]p(??))
     val pr = Provable.axioms("DG inverse differential ghost system")
     pr shouldBe 'proved
@@ -141,9 +137,9 @@
     //@todo should not prove "y_=1&x=0->[x'=y_]x<=10" by DGconstant("y_'=-1")
   }
 
-  it should "not allow ghosts in ODEs of DG++ for y_>=0 -> \\forall y_ [{y_'=5,x_'=y_}]x_>=0" in {
+  it should "not allow ghosts in ODEs of DG inverse differential ghost for y_>=0 -> \\forall y_ [{y_'=5,x_'=y_}]x_>=0" in {
     // ([{x_'=f(??)&H(??)}]p(??))  ->  (\forall y_ [{y_'=g(??),x_'=f(??)&H(??)}]p(??))
-    val pr = Provable.axioms("DG++")
+    val pr = Provable.axioms("DG inverse differential ghost")
     pr shouldBe 'proved
     a [SubstitutionClashException] shouldBe thrownBy {pr(USubst(
       SubstitutionPair(FuncOf(Function("f",None,Real,Real),Anything), Variable("y_",None,Real)) ::
@@ -154,9 +150,9 @@
     //@todo should not prove
   }
 
-  it should "not allow ghosts in ODEs of DG++ system for y_>=0 -> \\forall y_ [{y_'=5,x_'=y_,t'=1}]x_>=0" in {
+  it should "not allow ghosts in ODEs of DG inverse differential ghost system for y_>=0 -> \\forall y_ [{y_'=5,x_'=y_,t'=1}]x_>=0" in {
     // ([{x_'=f(??),c&H(??)}]p(??))  ->  (\forall y_ [{y_'=g(??),x_'=f(??),c&H(??)}]p(??))
-    val pr = Provable.axioms("DG++ system")
+    val pr = Provable.axioms("DG inverse differential ghost system")
     pr shouldBe 'proved
     a [SubstitutionClashException] shouldBe thrownBy {pr(USubst(
       SubstitutionPair(FuncOf(Function("f",None,Real,Real),Anything), Variable("y_",None,Real)) ::
