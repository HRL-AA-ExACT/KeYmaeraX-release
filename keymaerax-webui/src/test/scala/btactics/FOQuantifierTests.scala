package edu.cmu.cs.ls.keymaerax.btactics

import edu.cmu.cs.ls.keymaerax.bellerophon.{BelleError, PosInExpr}
import edu.cmu.cs.ls.keymaerax.btactics.FOQuantifierTactics._
import edu.cmu.cs.ls.keymaerax.core._
import edu.cmu.cs.ls.keymaerax.parser.StringConverter._
import edu.cmu.cs.ls.keymaerax.tags.{SummaryTest, UsualTest}

import scala.collection.immutable.IndexedSeq

/**
 * Tests [[edu.cmu.cs.ls.keymaerax.btactics.FOQuantifierTactics]].
 */
@SummaryTest
@UsualTest
class FOQuantifierTests extends TacticTestBase {
  "allL" should "instantiate simple predicate" in {
    val tactic = allInstantiate(Some("x".asVariable), Some("z".asTerm))(-1)
    val result = proveBy(Sequent(Nil, IndexedSeq("\\forall x x>0".asFormula), IndexedSeq()), tactic)
    result.subgoals should have size 1
    result.subgoals.head.ante should contain only "z>0".asFormula
    result.subgoals.head.succ shouldBe empty
  }

  it should "instantiate simple predicate with the quantified variable itself" in {
    val tactic = allInstantiate(Some("x".asVariable), None)(-1)
    val result = proveBy(Sequent(Nil, IndexedSeq("\\forall x x>0".asFormula), IndexedSeq()), tactic)
    result.subgoals should have size 1
    result.subgoals.head.ante should contain only "x>0".asFormula
    result.subgoals.head.succ shouldBe empty
  }

  it should "instantiate the first variable if none is specified" in {
    val result = proveBy(
      Sequent(Nil, IndexedSeq("\\forall x x>0".asFormula), IndexedSeq()),
      allInstantiate(None, Some("z".asTerm))(-1))
    result.subgoals should have size 1
    result.subgoals.head.ante should contain only "z>0".asFormula
    result.subgoals.head.succ shouldBe empty
  }

  it should "instantiate the first variable with itself if none is specified" in {
    val result = proveBy(
      Sequent(Nil, IndexedSeq("\\forall x x>0".asFormula), IndexedSeq()),
      allInstantiate(None, None)(-1))
    result.subgoals should have size 1
    result.subgoals.head.ante should contain only "x>0".asFormula
    result.subgoals.head.succ shouldBe empty
  }

  it should "rename when instantiating simple predicate" in {
    val result = proveBy(
      Sequent(Nil, IndexedSeq("\\forall y y>0".asFormula), IndexedSeq()),
      allInstantiate(Some("y".asVariable), Some("z".asTerm))(-1))
    result.subgoals should have size 1
    result.subgoals.head.ante should contain only "z>0".asFormula
    result.subgoals.head.succ shouldBe empty
  }

  it should "instantiate with a universal quantifier following" in {
    {
      val result = proveBy(
        Sequent(Nil, IndexedSeq("\\forall z \\forall y y>z".asFormula), IndexedSeq()),
        allInstantiate()(-1))
      result.subgoals should have size 1
      result.subgoals.head.ante should contain only "\\forall y y>z".asFormula
      result.subgoals.head.succ shouldBe empty
    }
    {
      val result = proveBy(
        Sequent(Nil, IndexedSeq("\\forall x \\forall y y>x".asFormula), IndexedSeq()),
        allInstantiate(Some("x".asVariable), Some("z".asTerm))(-1))
      result.subgoals should have size 1
      result.subgoals.head.ante should contain only "\\forall y y>z".asFormula
      result.subgoals.head.succ shouldBe empty
    }
  }

  it should "instantiate assignment modality" in {
    val result = proveBy(
      Sequent(Nil, IndexedSeq("\\forall x [y:=x;][y:=2;]y>0".asFormula), IndexedSeq()),
      allInstantiate(Some("x".asVariable), Some("z".asTerm))(-1))
    result.subgoals should have size 1
    result.subgoals.head.ante should contain only "[y:=z;][y:=2;]y>0".asFormula
    result.subgoals.head.succ shouldBe empty
  }

  it should "instantiate assignment modality 2" in {
    val result = proveBy(
      Sequent(Nil, IndexedSeq("\\forall y [y:=y+1;]y>0".asFormula), IndexedSeq()),
      allInstantiate(Some("y".asVariable), Some("z+1".asTerm))(-1))
    result.subgoals should have size 1
    result.subgoals.head.ante should contain only "[y:=z+1+1;]y>0".asFormula
    result.subgoals.head.succ shouldBe empty
  }

  it should "instantiate free ODE modality" in {
    val result = proveBy(
      Sequent(Nil, IndexedSeq("\\forall x [{y'=x}]y>0".asFormula), IndexedSeq()),
      allInstantiate(Some("x".asVariable), Some("z".asTerm))(-1))
    result.subgoals should have size 1
    result.subgoals.head.ante should contain only "[{y'=z}]y>0".asFormula
    result.subgoals.head.succ shouldBe empty
  }

  it should "diffWeaken simple" in {
    val result = proveBy("[{x'=5&x<7}]x<7".asFormula,
      TactixLibrary.diffWeaken(1))
    println(result)
    result shouldBe 'proved
  }

  it should "diffWeaken ouch" in {
    val result = proveBy("[{x'=1}][{x'=2}]x>0".asFormula,
      TactixLibrary.diffWeaken(1))
    println(result)
    result shouldBe 'proved
  }

  it should "diffWeaken before loopy" in {
    val result = proveBy("[{x'=1}][{x:=2;}*]x>0".asFormula,
      TactixLibrary.diffWeaken(1))
    println(result)
    result shouldBe 'proved
  }

  it should "diffWeaken before semibound" in {
    val result = proveBy("[{x'=1}][{x:=2;++y:=2;}]x>0".asFormula,
      TactixLibrary.diffWeaken(1))
    println(result)
    result shouldBe 'proved
  }

  it should "instantiate free ODE modality whatever the names" in {
    val result = proveBy(
      Sequent(Nil, IndexedSeq("\\forall u [{v'=u}]v>0".asFormula), IndexedSeq()),
      allInstantiate(Some("u".asVariable), Some("z".asTerm))(-1))
    result.subgoals should have size 1
    result.subgoals.head.ante should contain only "[{v'=z}]v>0".asFormula
    result.subgoals.head.succ shouldBe empty
  }

  it should "instantiate bound ODE modality" in {
    val result = proveBy(
      Sequent(Nil, IndexedSeq("\\forall x [{x'=5}]x>=0".asFormula), IndexedSeq()),
      allInstantiate(Some("x".asVariable), Some("z".asTerm))(-1))
    result.subgoals should have size 1
<<<<<<< HEAD
    result.subgoals.head.ante should contain only "[{z'=5}]z>0".asFormula
=======
    result.subgoals.head.ante should contain only ("x=z".asFormula, "[{x'=5}]x>=0".asFormula)
>>>>>>> ab79414a
    result.subgoals.head.succ shouldBe empty
  }

  it should "instantiate bound ODE modality whatever the names" in {
    val result = proveBy(
      Sequent(Nil, IndexedSeq("\\forall y [{y'=5}]y>=0".asFormula), IndexedSeq()),
      allInstantiate(Some("y".asVariable), Some("z".asTerm))(-1))
    result.subgoals should have size 1
    result.subgoals.head.ante should contain only ("y=z".asFormula, "[{y'=5}]y>=0".asFormula)
    result.subgoals.head.succ shouldBe empty
  }

  it should "instantiate more complicated ODE modality" in {
    val result = proveBy(
      Sequent(Nil, IndexedSeq("\\forall y [{y'=x & y>2}]y>0".asFormula), IndexedSeq()),
      allInstantiate(Some("y".asVariable), Some("z".asTerm))(-1))
    result.subgoals should have size 1
    result.subgoals.head.ante should contain only ("y=z".asFormula, "[{y'=x & y>2}]y>0".asFormula)
    result.subgoals.head.succ shouldBe empty
  }

  it should "instantiate even if ODE modality follows in some subformula" in {
    val result = proveBy(
      Sequent(Nil, IndexedSeq("\\forall y (y=0 -> [{y'=x & y>2}]y>0)".asFormula), IndexedSeq()),
      allInstantiate(Some("y".asVariable), Some("z".asTerm))(-1))
    result.subgoals should have size 1
    result.subgoals.head.ante should contain only ("y=z".asFormula, "y=0 -> [{y'=x & y>2}]y>0".asFormula)
    result.subgoals.head.succ shouldBe empty
  }

  it should "instantiate assignment irrespective of what follows" in {
    val result = proveBy(
      Sequent(Nil, IndexedSeq("\\forall x [y:=x;][{y'=1}]y>0".asFormula), IndexedSeq()),
      allInstantiate(Some("x".asVariable), Some("z".asTerm))(-1))
    result.subgoals should have size 1
    result.subgoals.head.ante should contain only "[y:=z;][{y'=1}]y>0".asFormula
    result.subgoals.head.succ shouldBe empty
  }

  it should "instantiate in context" in {
    val result = proveBy(
      Sequent(Nil, IndexedSeq("b>2 & [a:=2;]!!\\forall x [y:=x;][{y'=1}]y>0".asFormula), IndexedSeq()),
      allInstantiate(Some("x".asVariable), Some("z".asTerm))(-1, 1::1::0::0::Nil))
    result.subgoals should have size 1
    result.subgoals.head.ante should contain only "b>2 & [a:=2;]!![y:=z;][{y'=1}]y>0".asFormula
    result.subgoals.head.succ shouldBe empty
  }

  it should "instantiate in succedent when in simple negative polarity" in {
    val result = proveBy(
      Sequent(Nil, IndexedSeq(), IndexedSeq("!(\\forall x [y:=x;][{y'=1}]y>0)".asFormula)),
      allInstantiate(Some("x".asVariable), Some("z".asTerm))(1, 0::Nil))
    result.subgoals should have size 1
    result.subgoals.head.ante shouldBe empty
    result.subgoals.head.succ should contain only "![y:=z;][{y'=1}]y>0".asFormula
  }

  it should "instantiate in succedent when in negative polarity" in {
    val result = proveBy(
      Sequent(Nil, IndexedSeq(), IndexedSeq("a=2 -> !(\\forall x [y:=x;][{y'=1}]y>0)".asFormula)),
      allInstantiate(Some("x".asVariable), Some("z".asTerm))(1, 1::0::Nil))
    result.subgoals should have size 1
    result.subgoals.head.ante shouldBe empty
    result.subgoals.head.succ should contain only "a=2 -> ![y:=z;][{y'=1}]y>0".asFormula
  }

  "existsR" should "instantiate simple formula" in {
    val result = proveBy(
      Sequent(Nil, IndexedSeq(), IndexedSeq("\\exists x x>0".asFormula)),
      existsInstantiate(Some("x".asVariable), Some("z".asTerm))(1))
    result.subgoals should have size 1
    result.subgoals.head.ante shouldBe empty
    result.subgoals.head.succ should contain only "z>0".asFormula
  }

  it should "instantiate in context" in {
    val result = proveBy(
      Sequent(Nil, IndexedSeq(), IndexedSeq("a=2 & \\exists x x>0".asFormula)),
      existsInstantiate(Some("x".asVariable), Some("z".asTerm))(1, 1::Nil))
    result.subgoals should have size 1
    result.subgoals.head.ante shouldBe empty
    result.subgoals.head.succ should contain only "a=2 & z>0".asFormula
  }

  it should "instantiate in antecedent when in negative polarity" in {
    val result = proveBy(
      Sequent(Nil, IndexedSeq("a=2 -> !\\exists x x>0".asFormula), IndexedSeq()),
      existsInstantiate(Some("x".asVariable), Some("z".asTerm))(-1, 1::0::Nil))
    result.subgoals should have size 1
    result.subgoals.head.ante should contain only "a=2 -> !z>0".asFormula
    result.subgoals.head.succ shouldBe empty
  }

  "exists generalize" should "only generalize the specified occurrences of t" in {
    val result = proveBy(Sequent(Nil, IndexedSeq("a+b=a+b".asFormula), IndexedSeq()),
      existsGeneralize(Variable("z"), PosInExpr(0 :: Nil) :: Nil)(-1))
    result.subgoals should have size 1
    result.subgoals.head.ante should contain only "\\exists z z=a+b".asFormula
    result.subgoals.head.succ shouldBe empty
  }

  it should "generalize all the specified occurrences of t" in {
    val result = proveBy(Sequent(Nil, IndexedSeq("a+b=a+b".asFormula), IndexedSeq()),
      existsGeneralize(Variable("z"), PosInExpr(0 :: Nil) :: PosInExpr(1:: Nil) :: Nil)(-1))
    result.subgoals should have size 1
    result.subgoals.head.ante should contain only "\\exists z z=z".asFormula
    result.subgoals.head.succ shouldBe empty
  }

  it should "reject positions that refer to different terms" in {
    a [BelleError] should be thrownBy proveBy(Sequent(Nil, IndexedSeq("a+b=a+c".asFormula), IndexedSeq()),
      existsGeneralize(Variable("z"), PosInExpr(0 :: Nil) :: PosInExpr(1:: Nil) :: Nil)(-1))
  }

  "all generalize" should "introduce a new universal quantifier" in {
    val result = proveBy("\\forall x x^2 >= -f()^2".asFormula,
      universalGen(Some(Variable("z")), FuncOf(Function("f", None, Unit, Real), Nothing))(1))
    result.subgoals should have size 1
    result.subgoals.head.ante shouldBe empty
    result.subgoals.head.succ should contain only "\\forall z \\forall x x^2 >= -z^2".asFormula
  }

  it should "generalize terms" in {
    val result = proveBy("\\forall x x^2 >= -(y+5)^2".asFormula, universalGen(Some(Variable("z")), "y+5".asTerm)(1))
    result.subgoals should have size 1
    result.subgoals.head.ante shouldBe empty
    result.subgoals.head.succ should contain only "\\forall z \\forall x x^2 >= -z^2".asFormula
  }

  it should "generalize only free occurrences" in {
    val result = proveBy("(\\forall x x>5) & x<2".asFormula, universalGen(Some(Variable("z")), "x".asTerm)(1))
    result.subgoals should have size 1
    result.subgoals.head.ante shouldBe empty
    result.subgoals.head.succ should contain only "\\forall z ((\\forall x x>5) & z<2)".asFormula
  }

  it should "pick a name when generalizing only free occurrences" in {
    val result = proveBy("(\\forall x x>5) & x<2".asFormula, universalGen(None, "x".asTerm)(1))
    result.subgoals should have size 1
    result.subgoals.head.ante shouldBe empty
    result.subgoals.head.succ should contain only "\\forall x_0 ((\\forall x x>5) & x_0<2)".asFormula
  }

  "Universal closure" should "work for simple formula" in {
    val result = proveBy("x>5".asFormula, universalClosure(1))
    result.subgoals should have size 1
    result.subgoals.head.ante shouldBe empty
    result.subgoals.head.succ should contain only "\\forall x_0 x_0>5".asFormula
  }

  it should "work when indexed names are already there" in {
    val result = proveBy("x_0>0 & x_1>1 & x_2>2".asFormula, universalClosure(1))
    result.subgoals should have size 1
    result.subgoals.head.ante shouldBe empty
    result.subgoals.head.succ should contain only "\\forall x_5 \\forall x_4 \\forall x_3 (x_3>0 & x_4>1 & x_5>2)".asFormula
  }

  it should "compute closure for formulas with variables and parameterless function symbols" in {
    val result = proveBy("x>5 & f()<2 & y+3>z".asFormula, universalClosure(1))
    result.subgoals should have size 1
    result.subgoals.head.ante shouldBe empty
    result.subgoals.head.succ should contain only "\\forall z_0 \\forall y_0 \\forall x_0 \\forall f_0 (x_0>5 & f_0<2 & y_0+3>z_0)".asFormula
  }

  it should "ignore bound variables in closure" in {
    val result = proveBy("\\forall x \\forall y (x>5 & f()<2 & y+3>z)".asFormula, universalClosure(1))
    result.subgoals should have size 1
    result.subgoals.head.ante shouldBe empty
    result.subgoals.head.succ should contain only "\\forall z_0 \\forall f_0 (\\forall x \\forall y (x>5 & f_0<2 & y+3>z_0))".asFormula
  }

  it should "not ignore variables that are not bound everywhere" in {
    val result = proveBy("(\\forall x x>5) & x<2".asFormula, universalClosure(1))
    result.subgoals should have size 1
    result.subgoals.head.ante shouldBe empty
    result.subgoals.head.succ should contain only "\\forall x_0 ((\\forall x x>5) & x_0<2)".asFormula
  }

  it should "not do anything if all variables are bound" in {
    val result = proveBy("\\forall x x>5".asFormula, universalClosure(1))
    result.subgoals should have size 1
    result.subgoals.head.ante shouldBe empty
    result.subgoals.head.succ should contain only "\\forall x x>5".asFormula
  }

  it should "use the provided order of symbols" in {
    val result = proveBy("a>0 & x>5 & y<2".asFormula, universalClosure(Variable("x")::Variable("a")::Variable("y")::Nil)(1))
    result.subgoals should have size 1
    result.subgoals.head.ante shouldBe empty
    result.subgoals.head.succ should contain only "\\forall x_0 \\forall a_0 \\forall y_0 (a_0>0 & x_0>5 & y_0<2)".asFormula
  }

  it should "append non-mentioned symbols in reverse alphabetical order" in {
    val result = proveBy("a>0 & x>5 & y<2".asFormula, universalClosure(Variable("x")::Nil)(1))
    result.subgoals should have size 1
    result.subgoals.head.ante shouldBe empty
    result.subgoals.head.succ should contain only "\\forall x_0 \\forall y_0 \\forall a_0 (a_0>0 & x_0>5 & y_0<2)".asFormula
  }

  it should "not be applicable when the order is not a subset of the free variables plus signature" in {
    a [BelleError] should be thrownBy proveBy("a>0 & x>5 & y<2".asFormula, universalClosure(Variable("b")::Nil)(1))
  }

  "all skolemize" should "skolemize simple" in {
    val result = proveBy("\\forall x x>0".asFormula, allSkolemize(1))
    result.subgoals should have size 1
    result.subgoals.head.ante shouldBe empty
    result.subgoals.head.succ should contain only "x>0".asFormula
  }

  it should "skolemize with boundrenaming when variable to skolemize is there already" in {
    val result = proveBy(Sequent(Nil, IndexedSeq("x>0".asFormula), IndexedSeq("\\forall x x>0".asFormula)), allSkolemize(1))
    result.subgoals should have size 1
    result.subgoals.head.ante should contain only "x_0>0".asFormula
    result.subgoals.head.succ should contain only "x>0".asFormula
  }

  "exists skolemize" should "skolemize simple" in {
    val result = proveBy(Sequent(Nil, IndexedSeq("\\exists x x>0".asFormula), IndexedSeq()), existsSkolemize(-1))
    result.subgoals should have size 1
    result.subgoals.head.ante should contain only "x>0".asFormula
    result.subgoals.head.succ shouldBe empty
  }

  it should "skolemize with boundrenaming when variable to skolemize is there already" in {
    val result = proveBy(Sequent(Nil, IndexedSeq("x>0".asFormula, "\\exists x x>0".asFormula), IndexedSeq()), existsSkolemize(-2))
    result.subgoals should have size 1
    result.subgoals.head.ante should contain only ("x_0>0".asFormula, "x>0".asFormula)
    result.subgoals.head.succ shouldBe empty
  }
}<|MERGE_RESOLUTION|>--- conflicted
+++ resolved
@@ -145,11 +145,8 @@
       Sequent(Nil, IndexedSeq("\\forall x [{x'=5}]x>=0".asFormula), IndexedSeq()),
       allInstantiate(Some("x".asVariable), Some("z".asTerm))(-1))
     result.subgoals should have size 1
-<<<<<<< HEAD
-    result.subgoals.head.ante should contain only "[{z'=5}]z>0".asFormula
-=======
+    //result.subgoals.head.ante should contain only "[{z'=5}]z>0".asFormula
     result.subgoals.head.ante should contain only ("x=z".asFormula, "[{x'=5}]x>=0".asFormula)
->>>>>>> ab79414a
     result.subgoals.head.succ shouldBe empty
   }
 
