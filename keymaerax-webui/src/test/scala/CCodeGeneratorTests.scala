/**
* Copyright (c) Carnegie Mellon University. CONFIDENTIAL
* See LICENSE.txt for the conditions of this license.
*/

import edu.cmu.cs.ls.keymaerax.core.Variable
import org.scalatest.{BeforeAndAfterEach, Matchers, FlatSpec}
import edu.cmu.cs.ls.keymaerax.parser.StringConverter._
import edu.cmu.cs.ls.keymaerax.codegen.{CodeGenerationException, CGenerator}

/**
 * Created by ran on 6/22/15.
 * @author Ran Ji
 */
<<<<<<< HEAD
class CCodeGeneratorTests extends FlatSpec with Matchers with BeforeAndAfterEach {
  val cGen = CGenerator
=======
class CCodeGeneratorTests extends FlatSpec with Matchers {
>>>>>>> 6d252a72

  // terms

  "Numbers" should "compile floating point" in {
    CGenerator("2+1.5>3.25".asFormula, List(Variable("x"),Variable("y"))) should be  ("#include <math.h>\nint monitor () {\n  return ((2+1.5)>3.25);\n}")
  }

  it should "compile large number" in {
    CGenerator("9223372036854775807>1".asFormula) should be  ("#include <math.h>\nint monitor () {\n  return (9223372036854775807>1);\n}")
  }

  it should "throw exception for too large number" in {
    a [CodeGenerationException] should be thrownBy CGenerator("92233720368547758079>1".asFormula)
  }

  "variables" should "compile with index" in {
    CGenerator("x*z-y_1>1".asFormula, List(Variable("x"))) should be  ("#include <math.h>\nint monitor (long double x, long double y_1, long double z) {\n  return (((x*z)-y_1)>1);\n}")
  }

  "power"  should "compile int exp" in {
    CGenerator("x^3>1".asFormula) should be  ("#include <math.h>\nint monitor (long double x) {\n  return ((x*x*x)>1);\n}")
  }

  it should "compile neg int exp" in {
    CGenerator("(x+y)^-3>1".asFormula) should be  ("#include <math.h>\nint monitor (long double x, long double y) {\n  return ((1/((x+y)*(x+y)*(x+y)))>1);\n}")
  }

  it should "compile any exp" in {
    CGenerator("x()^y_0>1".asFormula) should be  ("#include <math.h>\nint monitor (long double x, long double y_0) {\n  return ((pow(x,y_0))>1);\n}")
  }

  // formulas

  // modelPlex generated expressions

  "Local lane control modelplex in place" should "generate C code" in {
    val input = ("-B<=al & al<=A & " +
      "((xf+vf^2/(2*b)+(A/b+1)*(A/2*ep^2+ep*vf)<xl+vl^2/(2*B) & " +
      "(-B<=af&af<=A&(xfPost()=xf&vfPost()=vf&afPost()=af&xlPost()=xl&vlPost()=vl&alPost()=al&tPost()=0))) | " +
      "((vf=0&(xfPost()=xf&vfPost()=vf&afPost()=0&xlPost()=xl&vlPost()=vl&alPost()=al&tPost()=0)) | " +
      "(-B<=af&af<=-b&(xfPost()=xf&vfPost()=vf&afPost()=af&xlPost()=xl&vlPost()=vl&alPost()=al&tPost()=0))))").asFormula
    val outputC = "#include <math.h>\n" +
      "int monitor (long double A, long double B, long double af, long double afPost, long double al, long double alPost, long double b, long double ep, long double tPost, long double vf, long double vfPost, long double vl, long double vlPost, long double xf, long double xfPost, long double xl, long double xlPost) " +
      "{\n  return ((((-B)<=al)&&(al<=A))&&(((((xf+((vf*vf)/(2*b)))+(((A/b)+1)*(((A/2)*(ep*ep))+(ep*vf))))<(xl+((vl*vl)/(2*B))))&&" +
      "((((-B)<=af)&&(af<=A))&&(((((((xfPost==xf)&&(vfPost==vf))&&(afPost==af))&&(xlPost==xl))&&(vlPost==vl))&&(alPost==al))&&(tPost==0))))||" +
      "(((vf==0)&&(((((((xfPost==xf)&&(vfPost==vf))&&(afPost==0))&&(xlPost==xl))&&(vlPost==vl))&&(alPost==al))&&(tPost==0)))||" +
      "((((-B)<=af)&&(af<=(-b)))&&(((((((xfPost==xf)&&(vfPost==vf))&&(afPost==af))&&(xlPost==xl))&&(vlPost==vl))&&(alPost==al))&&(tPost==0))))));\n}"
    CGenerator(input) should be (outputC)
  }

  "RSS passive safety modelplex in place" should "generate C code" in {
    val input = ("(xPost()=x&yPost()=y&vPost()=v&aPost()=-b&wPost()=w&dxPost()=dx&dyPost()=dy&rPost()=r&oxPost()=ox&oyPost()=oy&tPost()=0) | " +
      "((v=0&(xPost()=x&yPost()=y&vPost()=v&aPost()=0&wPost()=0&dxPost()=dx&dyPost()=dy&rPost()=r&oxPost()=ox&oyPost()=oy&tPost()=0)) | " +
      "(-b<=a&a<=A&(r>0&(w*r=v&((Abs(x-ox)>v^2/(2*b)+(A/b+1)*(A/2*ep^2+ep*v)|Abs(y-oy)>v^2/(2*b)+(A/b+1)*(A/2*ep^2+ep*v))&(xPost()=x&yPost()=y&vPost()=v&aPost()=a&wPost()=w&dxPost()=dx&dyPost()=dy&rPost()=r&oxPost()=ox&oyPost()=oy&tPost()=0))))))").asFormula
    val outputC = "#include <math.h>\n" +
      "int monitor (long double A, long double a, long double aPost, long double b, long double dx, long double dxPost, long double dy, long double dyPost, long double ep, long double ox, long double oxPost, long double oy, long double oyPost, long double r, long double rPost, long double tPost, long double v, long double vPost, long double w, long double wPost, long double x, long double xPost, long double y, long double yPost) " +
      "{\n  return ((((((((((((xPost==x)&&(yPost==y))&&(vPost==v))&&(aPost==(-b)))&&(wPost==w))&&(dxPost==dx))&&(dyPost==dy))&&(rPost==r))&&(oxPost==ox))&&(oyPost==oy))&&(tPost==0))||" +
      "(((v==0)&&(((((((((((xPost==x)&&(yPost==y))&&(vPost==v))&&(aPost==0))&&(wPost==0))&&(dxPost==dx))&&(dyPost==dy))&&(rPost==r))&&(oxPost==ox))&&(oyPost==oy))&&(tPost==0)))||" +
      "((((-b)<=a)&&(a<=A))&&((r>0)&&(((w*r)==v)&&(((fabsl((x-ox))>(((v*v)/(2*b))+(((A/b)+1)*(((A/2)*(ep*ep))+(ep*v)))))||(fabsl((y-oy))>(((v*v)/(2*b))+(((A/b)+1)*(((A/2)*(ep*ep))+(ep*v))))))&&(((((((((((xPost==x)&&(yPost==y))&&(vPost==v))&&(aPost==a))&&(wPost==w))&&(dxPost==dx))&&(dyPost==dy))&&(rPost==r))&&(oxPost==ox))&&(oyPost==oy))&&(tPost==0))))))));\n}"
    CGenerator(input) should be (outputC)
  }

  "VSL modelplex in place" should "generate C code" in {
    val input = ("(x1Post()=x1&v1Post()=v1&a1Post()=-B&tPost()=0&vslPost()=vsl&xslPost()=xsl) | " +
      "(vsl>=0&xsl>=x1+(v1^2-vsl^2)/(2*B)+(A/B+1)*(A/2*ep^2+ep*v1) & " +
      "(x1Post()=x1&v1Post()=v1&a1Post()=-B&tPost()=0&vslPost()=vsl&xslPost()=xsl)) | " +
      "((xsl>=x1+(v1^2-vsl^2)/(2*B)+(A/B+1)*(A/2*ep^2+ep*v1)&(-B<=a1&a1<=A & " +
      "((x1Post()=x1&v1Post()=v1&a1Post()=a1&tPost()=0&vslPost()=vsl&xslPost()=xsl) | " +
      "(vsl>=0&xsl>=x1+(v1^2-vsl^2)/(2*B)+(A/B+1)*(A/2*ep^2+ep*v1) & " +
      "(x1Post()=x1&v1Post()=v1&a1Post()=a1&tPost()=0&vslPost()=vsl&xslPost()=xsl))))) | " +
      "(x1>=xsl&(-B<=a1&a1<=A&a1<=(v1-vsl)/ep & " +
      "((x1Post()=x1&v1Post()=v1&a1Post()=a1&tPost()=0&vslPost()=vsl&xslPost()=xsl) | " +
      "(vsl>=0&xsl>=x1+(v1^2-vsl^2)/(2*B)+(A/B+1)*(A/2*ep^2+ep*v1) & " +
      "(x1Post()=x1&v1Post()=v1&a1Post()=a1&tPost()=0&vslPost()=vsl&xslPost()=xsl))))))").asFormula
    val outputC = "#include <math.h>\n" +
      "int monitor (long double A, long double B, long double a1, long double a1Post, long double ep, long double tPost, long double v1, long double v1Post, long double vsl, long double vslPost, long double x1, long double x1Post, long double xsl, long double xslPost) " +
      "{\n  return ((((((((x1Post==x1)&&(v1Post==v1))&&(a1Post==(-B)))&&(tPost==0))&&(vslPost==vsl))&&(xslPost==xsl))||" +
      "(((vsl>=0)&&(xsl>=((x1+(((v1*v1)-(vsl*vsl))/(2*B)))+(((A/B)+1)*(((A/2)*(ep*ep))+(ep*v1))))))&&" +
      "((((((x1Post==x1)&&(v1Post==v1))&&(a1Post==(-B)))&&(tPost==0))&&(vslPost==vsl))&&(xslPost==xsl))))||" +
      "(((xsl>=((x1+(((v1*v1)-(vsl*vsl))/(2*B)))+(((A/B)+1)*(((A/2)*(ep*ep))+(ep*v1)))))&&((((-B)<=a1)&&(a1<=A))&&" +
      "(((((((x1Post==x1)&&(v1Post==v1))&&(a1Post==a1))&&(tPost==0))&&(vslPost==vsl))&&(xslPost==xsl))||" +
      "(((vsl>=0)&&(xsl>=((x1+(((v1*v1)-(vsl*vsl))/(2*B)))+(((A/B)+1)*(((A/2)*(ep*ep))+(ep*v1))))))&&" +
      "((((((x1Post==x1)&&(v1Post==v1))&&(a1Post==a1))&&(tPost==0))&&(vslPost==vsl))&&(xslPost==xsl))))))||" +
      "((x1>=xsl)&&(((((-B)<=a1)&&(a1<=A))&&(a1<=((v1-vsl)/ep)))&&" +
      "(((((((x1Post==x1)&&(v1Post==v1))&&(a1Post==a1))&&(tPost==0))&&(vslPost==vsl))&&(xslPost==xsl))||" +
      "(((vsl>=0)&&(xsl>=((x1+(((v1*v1)-(vsl*vsl))/(2*B)))+(((A/B)+1)*(((A/2)*(ep*ep))+(ep*v1))))))&&" +
      "((((((x1Post==x1)&&(v1Post==v1))&&(a1Post==a1))&&(tPost==0))&&(vslPost==vsl))&&(xslPost==xsl))))))));\n}"
    CGenerator(input) should be (outputC)
  }
}<|MERGE_RESOLUTION|>--- conflicted
+++ resolved
@@ -12,12 +12,7 @@
  * Created by ran on 6/22/15.
  * @author Ran Ji
  */
-<<<<<<< HEAD
-class CCodeGeneratorTests extends FlatSpec with Matchers with BeforeAndAfterEach {
-  val cGen = CGenerator
-=======
 class CCodeGeneratorTests extends FlatSpec with Matchers {
->>>>>>> 6d252a72
 
   // terms
 
