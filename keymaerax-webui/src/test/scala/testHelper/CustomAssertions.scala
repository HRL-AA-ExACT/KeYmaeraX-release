/*
 * Copyright (c) Carnegie Mellon University.
 * See LICENSE.txt for the conditions of this license.
 */

package testHelper

import edu.cmu.cs.ls.keymaerax.core.Provable
import org.scalatest.Assertions.{fail, withClue}
import org.scalatest.matchers.{MatchResult, Matcher}

/** Custom test assertions.
  * Created by smitsch on 5/21/16.
  */
object CustomAssertions {
  /** withClue for code that throws RuntimeExceptions (assert etc.)
    * @see [[org.scalatest.Assertions.withClue]]
    * */
  def withSafeClue[T](clue: Any)(fun: => T): T = {
    try { fun } catch { case e: Any => withClue(clue) { fail(e) } }
  }

  /** Turns exceptions into 'None', most useful with Matcher throwOrNoop
    * {{{theDeductionOf { proveBy(formula, tactic) } should throwOrNoop }}}*/
  def theDeductionOf[T <: Provable](f: => T): Option[T] = try { Some(f) } catch { case e: Throwable => None }

<<<<<<< HEAD
  /** Checks that a provable, if present, has a sole subgoal equal to its conclusion. */
  val throwOrNoop: Matcher[Option[Provable]] = throwOrNoop((p: Provable) => p.subgoals.size == 1 && p.subgoals.head == p.conclusion)
  def throwOrNoop(noopCond: (Provable => Boolean)): Matcher[Option[Provable]] = Matcher {
=======
  /** Checks that a provable, if present, has a sole subgoal equal to its own conclusion,
    * so is equivalent to a single Provable.startProof. */
  val throwOrNoop = Matcher {
>>>>>>> da3c8ad8
    (pr: Option[Provable]) => MatchResult(
      pr match {
        case Some(p) => noopCond(p)
        case None => true
      },
      pr + " is unexpectedly proved but shouldn't be",
      pr + " is not proved, as expected"
    )
  }
}<|MERGE_RESOLUTION|>--- conflicted
+++ resolved
@@ -24,15 +24,10 @@
     * {{{theDeductionOf { proveBy(formula, tactic) } should throwOrNoop }}}*/
   def theDeductionOf[T <: Provable](f: => T): Option[T] = try { Some(f) } catch { case e: Throwable => None }
 
-<<<<<<< HEAD
-  /** Checks that a provable, if present, has a sole subgoal equal to its conclusion. */
+  /** Checks that a provable, if present, has a sole subgoal equal to its conclusion, so is equivalent to a single Provable.startProof. */
   val throwOrNoop: Matcher[Option[Provable]] = throwOrNoop((p: Provable) => p.subgoals.size == 1 && p.subgoals.head == p.conclusion)
+  /** Checks that a provable, if present, matches the specified noop condition. */
   def throwOrNoop(noopCond: (Provable => Boolean)): Matcher[Option[Provable]] = Matcher {
-=======
-  /** Checks that a provable, if present, has a sole subgoal equal to its own conclusion,
-    * so is equivalent to a single Provable.startProof. */
-  val throwOrNoop = Matcher {
->>>>>>> da3c8ad8
     (pr: Option[Provable]) => MatchResult(
       pr match {
         case Some(p) => noopCond(p)
