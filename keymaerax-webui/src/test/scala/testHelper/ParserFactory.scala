--- conflicted
+++ resolved
@@ -1,6 +1,4 @@
 package testHelper
-
-import java.io.File
 
 import edu.cmu.cs.ls.keymaera.api.ComponentConfig
 import edu.cmu.cs.ls.keymaera.core.{Sequent, Formula}
@@ -13,25 +11,10 @@
  */
 object ParserFactory {
 
-  def parseToSequent(is : java.io.InputStream) = {
-    val content = io.Source.fromInputStream(is).mkString
-    new KeYmaeraParser(false, ComponentConfig).runParser(content) match {
-      case f: Formula => Sequent(List(), collection.immutable.IndexedSeq[Formula](), collection.immutable.IndexedSeq[Formula](f))
-      case a => throw new IllegalArgumentException("Parsing the input did not result in a formula but in: " + a)
-    }
-  }
-
   /**
-<<<<<<< HEAD
    * Returns the sequent from an input stream.
    * @param in The input stream.
    * @return The sequent.
-=======
-   * return the sequent from a .key file
-   * @param file
-   * @return
-   *         @deprecated
->>>>>>> 63091985
    */
   def parseToSequent(in: java.io.InputStream) = {
     val content = io.Source.fromInputStream(in).mkString
