////////////////////////////////////////////////////////////////////////////////////////////////////////////////////////
// Proving
////////////////////////////////////////////////////////////////////////////////////////////////////////////////////////

angular.module('keymaerax.controllers').controller('ProofCtrl',
//    ['$http', '$rootScope', '$cookies', '$routeParams', '$q', '$uibModal', '$timeout', 'sequentProofData', 'spinnerService',
    function($scope, $rootScope, $http, $cookies, $routeParams, $q, $uibModal, $timeout, sequentProofData, spinnerService) {

  $http.get('proofs/user/' + $cookies.get('userId') + "/" + $routeParams.proofId).success(function(data) {
      $scope.proofId = data.id;
      $scope.proofName = data.name;
      $scope.modelId = data.model;
      $scope.closed = data.closed;
      $scope.stepCount= data.stepCount;
      $scope.date = data.date;
      sequentProofData.fetchAgenda($scope, $cookies.get('userId'), $scope.proofId);
  });
  $scope.$emit('routeLoaded', {theview: 'proofs/:proofId'});

  if(!$rootScope.agnedaIsEmptyEventIsDefined) {
      $rootScope.$on('agenda.isEmpty', function(event) {
          $rootScope.agnedaIsEmptyEventIsDefined = true;
          
          $http.get('proofs/user/' + $cookies.get('userId') + "/" + $routeParams.proofId + '/progress').success(function(data) {
              if (data.status == 'closed') {
                  var modalInstance = $uibModal.open({
                      templateUrl: 'partials/prooffinisheddialog.html',
                      controller: 'ProofFinishedDialogCtrl',
                      size: 'md',
                      resolve: {
                          proofId: function() { return $scope.proofId; },
                          status: function() { return data.status }
                      }
                  });
              } else {
                  // should never happen
                  showMessage($uibModal, 'Empty agenda even though proof is not closed (' + data.status + ')')
              }
          });
      });
  }

  $scope.runningTask = {
    nodeId: undefined,
    taskId: undefined,
    future: undefined,
    lastStep: undefined,
    start: function(nodeId, taskId) {
      $scope.runningTask.nodeId = nodeId;
      $scope.runningTask.taskId = taskId;
      $scope.runningTask.future = $q.defer();
      $scope.runningTask.future.promise.then(
        /* future resolved */ function(taskId) {
          var userId = $cookies.get('userId');
          var proofId = $routeParams.proofId;
          $http.get('proofs/user/' + userId + '/' + proofId + '/' + $scope.runningTask.nodeId + '/' + taskId + '/result')
            .then(function(response) {
              if (response.data.type === 'taskresult') {
                if ($scope.runningTask.nodeId === response.data.parent.id) {
                  sequentProofData.updateAgendaAndTree(response.data);
                } else {
                  showMessage($uibModal, "Unexpected tactic result, parent mismatch: " + " expected " +
                    $scope.runningTask.nodeId + " but got " + response.data.parent.id);
                }
              } else {
                showCaughtErrorMessage($uibModal, response.data, "Unable to fetch tactic result")
              }
            })
            .catch(function(err) {
              $rootScope.$emit('proof.message', err.data.textStatus);
            })
            .finally(function() { spinnerService.hide('tacticExecutionSpinner'); });
        },
        /* future rejected */ function(reason) {
          if (reason !== 'stopped') showMessage($uibModal, reason);
          spinnerService.hide('tacticExecutionSpinner');
        }
      );
      $scope.runningTask.poll(taskId);
    },
    poll: function(taskId) {
      var userId = $cookies.get('userId');
      var proofId = $routeParams.proofId;
      $http.get('proofs/user/' + userId + '/' + proofId + '/' + $scope.runningTask.nodeId + '/' + taskId + '/status')
        .then(function(response) {
          if (response.data.lastStep !== undefined) $scope.runningTask.lastStep = response.data.lastStep.ruleName;
          if (response.data.status === 'done') $scope.runningTask.future.resolve(taskId);
          else $timeout($scope.runningTask.poll(taskId), 50);
        })
        .catch(function(error) { $scope.runningTask.future.reject(error); });
    },
    stop: function() {
      var userId = $cookies.get('userId');
      var proofId = $routeParams.proofId;
      $http.get('proofs/user/' + userId + '/' + proofId + '/' + $scope.runningTask.nodeId + '/' + $scope.runningTask.taskId + '/stop')
        .then(function(response) { $scope.runningTask.future.reject('stopped'); })
        .catch(function(err) { $scope.runningTask.future.reject(err); });
    }
  }
});

angular.module('keymaerax.controllers').controller('TaskCtrl',
  function($rootScope, $scope, $http, $cookies, $routeParams, $q, $uibModal, Tactics, sequentProofData, spinnerService, derivationInfos) {
    $scope.proofId = $routeParams.proofId;
    $scope.userId = $cookies.get('userId');
    $scope.agenda = sequentProofData.agenda;
    $scope.prooftree = sequentProofData.proofTree;

    ////////////////////////////////////////////////////////////////////////////////////////////////////////////////////
    // Subsection on tree operations.
    ////////////////////////////////////////////////////////////////////////////////////////////////////////////////////
    $scope.editLabel = function(node) {
        node.editing = true
    }

    $scope.saveLabel = function(node) {
        //TODO save the label.... http.put....
        node.editing = false
    }

    $scope.cancelEditing = function(node) {
        node.editing = false
    }

    $scope.toggle = function(scope) { scope.toggle() } // do need this.

    ////////////////////////////////////////////////////////////////////////////////////////////////////////////////////
    // Subsection on executing tasks
    ////////////////////////////////////////////////////////////////////////////////////////////////////////////////////

    $scope.fetchNodeInfo = function(dispatched) {
      var uri = "/proofs/user/" + $cookies.get('userId') + "/" + dispatched.proofId + "/agendaDetails/" + dispatched.nodeId;
      $http.get(uri)
        .success(function(data) {
        data.readOnly = true;
        $scope.selectedTask = data;
      });
    }

    $scope.undoLastStep = function() {
      var nodeId = sequentProofData.agenda.selectedId();
      var node = sequentProofData.agenda.itemsMap[nodeId];
      var top = node.deduction.sections[0].path[0];
      var topParent = sequentProofData.proofTree.nodesMap[top].parent;
      sequentProofData.prune($scope.userId, $scope.proofId, topParent);
    };

    $scope.doTactic = function(formulaId, tacticId) {
      var proofId = $routeParams.proofId;
      var userId = $cookies.get('userId');
      var nodeId = sequentProofData.agenda.selectedId();

      var base = 'proofs/user/' + userId + '/' + proofId + '/' + nodeId;
      var uri = formulaId !== undefined ?  base + '/' + formulaId + '/doAt/' + tacticId : base + '/do/' + tacticId;
      spinnerService.show('tacticExecutionSpinner')
      $http.get(uri)
        .then(function(response) { $scope.runningTask.start(nodeId, response.data.taskId); })
        .catch(function(err) {
          spinnerService.hide('tacticExecutionSpinner');
          $rootScope.$emit("proof.message", err.data.textStatus);
        });
    }

    $scope.doInputTactic = function(formulaId, tacticId, input) {
      var proofId = $routeParams.proofId;
      var userId = $cookies.get('userId');
      var nodeId = sequentProofData.agenda.selectedId();
      spinnerService.show('tacticExecutionSpinner');
      var base = 'proofs/user/' + userId + '/' + proofId + '/' + nodeId;
      var uri = formulaId !== undefined ? base + '/' + formulaId + '/doInputAt/' + tacticId : base + '/doInput/' + tacticId
      $http.post(uri, input)
        .then(function(response) { $scope.runningTask.start(nodeId, response.data.taskId); })
        .catch(function(err) {
          spinnerService.hide('tacticExecutionSpinner');
          $rootScope.$emit("proof.message", err.data.textStatus);
        });
    }

    $scope.doTwoPositionTactic = function(fml1Id, fml2Id, tacticId) {
      var proofId = $routeParams.proofId;
      var userId = $cookies.get('userId');
      var nodeId = sequentProofData.agenda.selectedId();
      spinnerService.show('tacticExecutionSpinner');
      $http.get('proofs/user/' + userId + '/' + proofId + '/' + nodeId + '/' + fml1Id + '/' + fml2Id + '/doAt/' + tacticId)
        .then(function(response) { $scope.runningTask.start(nodeId, response.data.taskId); })
        .catch(function(err) {
          spinnerService.hide('tacticExecutionSpinner');
          $rootScope.$emit("proof.message", err.data.textStatus);
        });
    }

    $scope.doSearch = function(tacticId, where) { doSearchImpl(tacticId, where, undefined); }
    $scope.doSearchInput = function(tacticId, where, input) { doSearchImpl(tacticId, where, input); }
    doSearchImpl = function(tacticId, where, input) {
      var nodeId = sequentProofData.agenda.selectedId();
      spinnerService.show('tacticExecutionSpinner');
      var uri = 'proofs/user/' + $scope.userId + '/' + $scope.proofId + '/' + nodeId + '/doSearch/' + where + '/' + tacticId
      var request = input !== undefined ? $http.post(uri, input) : $http.get(uri)
      request.then(function(response) { $scope.runningTask.start(nodeId, response.data.taskId); })
        .catch(function(err) {
          spinnerService.hide('tacticExecutionSpinner');
          $rootScope.$emit('proof.message', err.data.textStatus);
        });
    }

    $scope.doCustomTactic = function() {
      var proofId = $routeParams.proofId;
      var userId = $cookies.get('userId');
      var nodeId = sequentProofData.agenda.selectedId();
      var tacticText = $scope.customTactic;
      spinnerService.show('tacticExecutionSpinner');
      $http.post('proofs/user/' + userId + '/' + proofId + '/' + nodeId + '/doCustomTactic', tacticText)
        .then(function(response) { $scope.runningTask.start(nodeId, response.data.taskId); })
        .catch(function(err) {
          spinnerService.hide('tacticExecutionSpinner');
          $rootScope.$emit('proof.message', err.data.textStatus);
        });
    }

    $scope.openInputTacticDialog = function(tacticName, positionLocator) {
      var nodeId = sequentProofData.agenda.selectedId();
      var tactics = derivationInfos.byName($scope.userId, $scope.proofId, nodeId, tacticName)
        .then(function(response) {
          return response.data;
        });

      var modalInstance = $uibModal.open({
        templateUrl: 'templates/derivationInfoDialog.html',
        controller: 'DerivationInfoDialogCtrl',
        size: 'lg',
        resolve: {
          tactics: function() { return tactics; }
        }
      });

      modalInstance.result.then(function(derivation) {
        if (positionLocator === undefined) $scope.doInputTactic(undefined, tacticName, derivation);
        else $scope.doSearchInput(tacticName, positionLocator, derivation);
      })
    }

    $scope.openTacticEditor = function() {
      $uibModal.open({
        templateUrl: 'templates/tacticEditor.html',
        controller: 'TacticEditorCtrl',
        size: 'lg',
        resolve: {
          parentScope: function() { return $scope; }
        }
      })
    }

<<<<<<< HEAD
    $scope.simulate = function() {
      $uibModal.open({
        templateUrl: 'templates/simulator.html',
        controller: 'SimulatorCtrl',
        size: 'lg',
        resolve: {
          proofId: function() { return $routeParams.proofId; },
          userId: function() { return $cookies.get('userId'); },
          nodeId: function() { return sequentProofData.agenda.selectedId(); }
        }
      })
    }

=======
    $scope.extractTactic = function() {
      var proofId = $routeParams.proofId;
      var userId = $cookies.get('userId');
      $http.get('proofs/user/' + userId + '/' + proofId + '/extract').success(function (data) {
        $uibModal.open({
          templateUrl: 'templates/tacticExtracted.html',
          controller: 'TacticExtractionCtrl',
          size: 'lg',
          resolve: {
            tacticText: function () {
              return data.tacticText;
            }
          }
        })
      })
    }


>>>>>>> e0777454
    //Save a name edited using the inline editor.
    $scope.saveProofName = function(newName) {
      var proofId = $routeParams.proofId;
      var userId = $cookies.get('userId');
      $http.post("proofs/user/" + userId + "/" + proofId + "/name/" + newName, {})
    }

    $scope.saveTaskName = function(newName) {
      var proofId = $routeParams.proofId;
      var userId = $cookies.get('userId');
      var nodeId = sequentProofData.agenda.selectedId();
      $http.post("proofs/user/" + userId + "/" + proofId + "/" + nodeId + "/name/" + newName, {});
    }
  });

angular.module('keymaerax.controllers').controller('ProofFinishedDialogCtrl',
        function($scope, $http, $cookies, $uibModalInstance, proofId) {
    $scope.validatedProofStatus = 'closed'

    $scope.cancel = function() {
        $uibModalInstance.dismiss('cancel');
    };

    $scope.validateProof = function() {
      $http.get("/proofs/user/" + $cookies.get('userId') + "/" + proofId + "/validatedStatus").success(function(data) {
        $scope.validatedProofStatus = data.status
      });
    }
});<|MERGE_RESOLUTION|>--- conflicted
+++ resolved
@@ -250,7 +250,6 @@
       })
     }
 
-<<<<<<< HEAD
     $scope.simulate = function() {
       $uibModal.open({
         templateUrl: 'templates/simulator.html',
@@ -264,7 +263,6 @@
       })
     }
 
-=======
     $scope.extractTactic = function() {
       var proofId = $routeParams.proofId;
       var userId = $cookies.get('userId');
@@ -281,9 +279,7 @@
         })
       })
     }
-
-
->>>>>>> e0777454
+      
     //Save a name edited using the inline editor.
     $scope.saveProofName = function(newName) {
       var proofId = $routeParams.proofId;
