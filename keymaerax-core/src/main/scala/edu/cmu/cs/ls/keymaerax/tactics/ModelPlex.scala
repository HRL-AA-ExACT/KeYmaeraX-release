/**
 * Copyright (c) Carnegie Mellon University. CONFIDENTIAL
 * See LICENSE.txt for the conditions of this license.
 */
package edu.cmu.cs.ls.keymaerax.tactics

import java.io.PrintWriter

import edu.cmu.cs.ls.keymaerax.core._
import edu.cmu.cs.ls.keymaerax.parser.{KeYmaeraXPrettyPrinter, KeYmaeraXParser, KeYmaeraXProblemParser}
import edu.cmu.cs.ls.keymaerax.tactics.ExpressionTraversal.{ExpressionTraversalFunction, StopTraversal, TraverseToPosition}
import edu.cmu.cs.ls.keymaerax.tactics.ArithmeticTacticsImpl.localQuantifierElimination
import edu.cmu.cs.ls.keymaerax.tactics.Tactics.{ConstructionTactic, Tactic, PositionTactic}
import edu.cmu.cs.ls.keymaerax.tactics.PropositionalTacticsImpl._
import edu.cmu.cs.ls.keymaerax.tactics.HybridProgramTacticsImpl._
import edu.cmu.cs.ls.keymaerax.tactics.FOQuantifierTacticsImpl.instantiateT
import edu.cmu.cs.ls.keymaerax.tactics.ODETactics.{diamondDiffSolveT, diamondDiffSolve2DT, diffIntroduceConstantT}
import edu.cmu.cs.ls.keymaerax.tactics.SearchTacticsImpl.{onBranch,locateAnte,locateSucc}
import edu.cmu.cs.ls.keymaerax.tactics.TacticLibrary.{debugT,cutT,hideT}
import edu.cmu.cs.ls.keymaerax.tactics.TacticLibrary.TacticHelper.{getFormula,isFormula}
import edu.cmu.cs.ls.keymaerax.tactics.Tactics.{NilT,NilPT}
import edu.cmu.cs.ls.keymaerax.tactics.BranchLabels._
import edu.cmu.cs.ls.keymaerax.tools.Tool
import scala.collection.immutable
import scala.collection.immutable.SortedSet
import scala.compat.Platform
import scala.language.postfixOps

/**
 * ModelPlex: Verified runtime validation of verified cyber-physical system models.
 * Created by smitsch on 3/6/15.
 * @author Stefan Mitsch
 * @author aplatzer
 * @see "Stefan Mitsch and André Platzer. ModelPlex: Verified runtime validation of verified cyber-physical system models.
In Borzoo Bonakdarpour and Scott A. Smolka, editors, Runtime Verification - 5th International Conference, RV 2014, Toronto, ON, Canada, September 22-25, 2014. Proceedings, volume 8734 of LNCS, pages 199-214. Springer, 2014."
 */
object ModelPlex extends (List[Variable] => (Formula => Formula)) {

  /**
   * Synthesize the ModelPlex (Controller) Monitor for the given formula for monitoring the given variable.
   * @todo Add a parameter to determine controller monitor versus model monitor versus prediction monitor.
   */
  def apply(formula: Formula, checkProvable: Boolean = true): Formula = formula match {
    case Imply(assumptions, Box(Loop(Compose(controller, ODESystem(_, _))), _)) =>
      //@todo explicitly address DifferentialSymbol instead of exception
      val vars = StaticSemantics.boundVars(controller).toSymbolSet.map((x:NamedSymbol)=>x.asInstanceOf[Variable]).toList
      val sortedVars = vars.sortWith((x,y)=>x<y)
      (apply(sortedVars, checkProvable))(formula)
    case _ => throw new IllegalArgumentException("Unsupported shape of formula " + formula)
  }

  /**
    * Synthesize the ModelPlex (Controller) Monitor for the given formula for monitoring the given variable.
    * @todo Add a parameter to determine controller monitor versus model monitor versus prediction monitor.
    */
  def apply(vars: List[Variable]): (Formula => Formula) = apply(vars, true)

  /**
   * Synthesize the ModelPlex (Controller) Monitor for the given formula for monitoring the given variable.
   * @todo Add a parameter to determine controller monitor versus model monitor versus prediction monitor.
   * @param checkProvable true to check the Provable proof certificates (recommended).
   */
  def apply(vars: List[Variable], checkProvable: Boolean): (Formula => Formula) = formula => {
    val mxInputFml = modelplexControllerMonitorTrafo(formula, vars)
    val mxInputSequent = Sequent(Nil, immutable.IndexedSeq[Formula](), immutable.IndexedSeq(mxInputFml))
    val tactic = locateSucc(modelplexInPlace(useOptOne=true))
    val proofStart = Platform.currentTime
    val rootNode = new RootNode(mxInputSequent)
    Tactics.KeYmaeraScheduler.dispatch(new TacticWrapper(tactic, rootNode))
    val proofDuration = Platform.currentTime - proofStart
    Console.println("[proof time " + proofDuration + "ms]")

    assert(rootNode.openGoals().size == 1 && rootNode.openGoals().head.sequent.ante.size == 1 &&
      rootNode.openGoals().head.sequent.succ.size == 1, "ModelPlex tactic expected to provide a single formula (in place version)")
    assert(rootNode.sequent == mxInputSequent, "Proof was a proof of the ModelPlex specification")
    // @todo conjunction with phi|_cnst when monitor should also check the conditions on constants
    val mxOutputProofTree = rootNode.openGoals().head.sequent.succ.head
    if (checkProvable) {
      val witnessStart= Platform.currentTime
      val provable = rootNode.provableWitness
      assert(provable.subgoals.size == 1 && provable.subgoals(0).ante.size == 1 &&
        provable.subgoals(0).succ.size == 1, "ModelPlex tactic expected to provide a single formula (in place version)")
      assert(provable.conclusion == mxInputSequent, "Provable is a proof of the ModelPlex specification")
      val mxOutput = And(provable.subgoals(0).ante.head, provable.subgoals(0).succ.head)
      assert(mxOutput == mxOutputProofTree, "ModelPlex output from Provable and from ProofNode agree (if ProofNode is correct)")
      val witnessDuration = Platform.currentTime - witnessStart
      Console.println("[proof time       " + proofDuration + "ms]")
      Console.println("[certificate time " + witnessDuration + "ms]")
      println("ModelPlex Proof certificate: Passed")
      mxOutput
    } else {
      println("ModelPlex Proof certificate: Skipped")
      mxOutputProofTree
    }
  }

  /** Construct ModelPlex Controller Monitor specification formula corresponding to given formula for monitoring the given variables. */
  def modelplexControllerMonitorTrafo(fml: Formula, vars: List[Variable]): Formula = {
    require(vars.nonEmpty, "ModelPlex expects non-empty list of variables to monitor")
    val varsSet = vars.toSet
    require(StaticSemantics.symbols(fml).intersect(
      vars.toSet[Variable].map(v=>Function(v.name + "pre", v.index, Unit, v.sort).asInstanceOf[NamedSymbol]) ++
        vars.toSet[Variable].map(v=>Function(v.name + "post", v.index, Unit, v.sort))
    ).isEmpty, "ModelPlex pre and post function symbols do not occur in original formula")
    fml match {
      // models of the form (ctrl;plant)*
      case Imply(assumptions, Box(Loop(Compose(controller, ODESystem(_, _))), _)) =>
        //@todo explicitly address DifferentialSymbol instead of skipping
        require(StaticSemantics.boundVars(controller).toSymbolSet.forall(v => !v.isInstanceOf[Variable] || varsSet.contains(v.asInstanceOf[Variable])),
<<<<<<< HEAD
          "all bound variables " + StaticSemantics.boundVars(controller).prettyString + " must occur in monitor list " + vars.mkString(", "))
        val posteqs = vars.map(v => Equal(FuncOf(Function(v.name + "post", v.index, Unit, v.sort), Nothing), v)).reduce(And)
        Imply(assumptions, Diamond(controller, posteqs))
=======
          "all bound variables " + StaticSemantics.boundVars(controller).prettyString + " must occur in monitor list " + vars.mkString(", ") +
            "\nMissing: " + (StaticSemantics.boundVars(controller).toSymbolSet.toSet diff varsSet.toSet).mkString(", "))
        val preassignments = vars.map(v => Assign(v, FuncOf(Function(v.name + "pre", v.index, Unit, v.sort), Nothing))).reduce(Compose)
        val posteqs = vars.map(v => Equal(FuncOf(Function(v.name + "post", v.index, Unit, v.sort), Nothing), v)).reduce(And)
        //      Imply(assumptions, Diamond(preassignments, Diamond(controller, posteqs)))
        //Imply(assumptions, Diamond(controller, posteqs))
        //@note suppress assumptions since at most those without bound variables are still around.
        Imply(True, Diamond(controller, posteqs))
>>>>>>> de2afa66
      // models of the form (plant)
      case Imply(assumptions, Box(ODESystem(_, _), _)) =>
        //@todo require bound variables
        val posteqs = vars.map(v => Equal(FuncOf(Function(v.name + "post", v.index, Unit, v.sort), Nothing), v)).reduce(And)
        Imply(assumptions, Diamond(Test(True), posteqs))
        //@note suppress assumptions since at most those without bound variables are still around.
        Imply(True, Diamond(Test(True), posteqs))
      case _ => throw new IllegalArgumentException("Unsupported shape of formula " + fml)
    }
  }

  /** @todo document */
  def modelplex = new PositionTactic("Modelplex") {
    override def applies(s: Sequent, p: Position): Boolean = s(p) match {
      // TODO generate from phi -> [alpha*]psi
      case Imply(_, Diamond(_, _)) => true
      case _ => false
    }

    def apply(p: Position): Tactic = new ConstructionTactic(name) {
      override def applicable(node: ProofNode): Boolean = applies(node.sequent, p)

      override def constructTactic(tool: Tool, node: ProofNode): Option[Tactic] = {
        Some(ImplyRightT(p) & ((AxiomCloseT |
            (debugT("Before HP") &
            (locateSucc(diamondSeqT) | locateSucc(diamondChoiceT) | locateSucc(diamondNDetAssign) |
             locateSucc(diamondModelplexTestT) | locateSucc(diamondAssignEqualT) |
             locateSucc(substitutionDiamondAssignT) | locateSucc(v2vAssignT) |
             locateSucc(diamondDiffSolveT) | locateSucc(diamondDiffSolve2DT)) &
            debugT("After  HP") &
            ((locateSucc(mxPropositionalRightT) | locateSucc(optimizationOneAt()) | locateAnte(PropositionalLeftT) |
              locateAnte(optimizationOneAt()))*)
            )
          )*)
        )
      }
    }
  }

  private def mxPropositionalRightT = new PositionTactic("Modelplex Propositional Right") {
    override def applies(s: Sequent, p: Position): Boolean = {
      var containsPrg = false
      s(p) match {
        // only apply to formulas that contain programs
        case f: Formula => ExpressionTraversal.traverse(new ExpressionTraversalFunction {
          override def preP(p: PosInExpr, prg: Program): Either[Option[StopTraversal], Program] = {
            containsPrg = true
            Left(Some(ExpressionTraversal.stop))
          }
        }, f)
        case _ => // nothing to do
      }
      containsPrg && PropositionalRightT.applies(s, p)
    }

    def apply(p: Position): Tactic = new ConstructionTactic(name) {
      override def applicable(node: ProofNode): Boolean = applies(node.sequent, p)

      override def constructTactic(tool: Tool, node: ProofNode): Option[Tactic] = {
        Some(PropositionalRightT(p))
      }
    }
  }

  /** ModelPlex proof tactic for monitor synthesis (in-place version) */
  def modelplexInPlace(useOptOne: Boolean, time: Option[Variable] = None) = new PositionTactic("Modelplex In-Place") {
    override def applies(s: Sequent, p: Position): Boolean = getFormula(s, p) match {
      case Imply(_, Diamond(_, _)) => true
      case _ => false
    }

    def apply(p: Position): Tactic = new ConstructionTactic(name) {
      override def applicable(node: ProofNode): Boolean = applies(node.sequent, p)

      override def constructTactic(tool: Tool, node: ProofNode): Option[Tactic] = {
        Some(ImplyRightT(p) & ((debugT("Before HP") & hp(useOptOne, time)(p) & debugT("After  HP"))*) &
          debugT("Done with transformation, now looking for quantifiers") &
          (atOutermostQuantifier(TacticLibrary.debugAtT("Local quantifier elimination") & localQuantifierElimination)(p) | NilT) &
          debugT("Modelplex done")
        )
      }
    }
  }

  def hp(useOptOne: Boolean, time: Option[Variable]) = locateT(
    diamondSeqT ::
    diamondChoiceT ::
    (diamondNDetAssign & (if (useOptOne) optimizationOne() else NilPT)) ::
//    diamondModelplexTestT ::
    diamondTestT ::
    substitutionDiamondAssignT ::
    v2vAssignT ::
    (diamondAssignEqualT & (if (useOptOne) optimizationOne() else NilPT)) ::
    mxDiamondDiffSolveT ::
//    (diamondDiffSolve2DT /*& (if (useOptOne && time.isDefined) optimizationOne(Some(Variable("t", None, Real), time.get)) else NilPT)*/) ::
    (mxDiamondDiffSolve2DT & (if (useOptOne) optimizationOne() else NilPT)) ::
    Nil)

  private def mxDiamondDiffSolveT: PositionTactic = new PositionTactic("<'> differential solution") {
    override def applies(s: Sequent, p: Position): Boolean = getFormula(s, p) match {
      case Diamond(ODESystem(AtomicODE(DifferentialSymbol(_), _), _), _) => true
      case _ => false
    }

    override def apply(p: Position): Tactic = (diffIntroduceConstantT & diamondDiffSolveT)(p)
  }

  private def mxDiamondDiffSolve2DT: PositionTactic = new PositionTactic("<','> differential solution") {
    override def applies(s: Sequent, p: Position): Boolean = getFormula(s, p) match {
      case Diamond(ODESystem(DifferentialProduct(
      AtomicODE(DifferentialSymbol(_), _),
      AtomicODE(DifferentialSymbol(_), _)), _), _) => true
      case _ => false
    }

    override def apply(p: Position): Tactic = (diffIntroduceConstantT & diamondDiffSolve2DT)(p)
  }

  def locateT(tactics: List[PositionTactic]) = new PositionTactic("Modelplex Locate") {
    override def applies(s: Sequent, p: Position): Boolean = locate(tactics, s, p) != NilT

    def apply(p: Position): Tactic = new ConstructionTactic(name) {
      override def applicable(node: ProofNode): Boolean = applies(node.sequent, p)

      override def constructTactic(tool: Tool, node: ProofNode): Option[Tactic] = {
        Some(locate(tactics, node.sequent, p))
      }
    }
  }

  private def atOutermostQuantifier(t: PositionTactic) = new PositionTactic("ModelPlex at outermost quantifier") {
    override def applies(s: Sequent, p: Position): Boolean = positionOfOutermostQuantifier(s, p).isDefined

    override def apply(p: Position): Tactic = new ConstructionTactic(name) {
      override def applicable(node: ProofNode): Boolean = applies(node.sequent, p)
      override def constructTactic(tool: Tool, node: ProofNode): Option[Tactic] = {
        positionOfOutermostQuantifier(node.sequent, p) match {
          case Some(pos) => Some(t(pos))
          case None => None
        }
      }
    }
  }

  /**
   * Returns a modified test tactic < ?H>p <-> H & (H->p)
   * @return The new tactic.
   */
  def diamondModelplexTestT = new PositionTactic("<?H> modelplex test") {
    override def applies(s: Sequent, p: Position): Boolean = getFormula(s, p) match {
      case Diamond(Test(_), _) => true
      case _ => false
    }

    def apply(p: Position): Tactic = new ConstructionTactic(name) {
      override def applicable(node: ProofNode): Boolean = applies(node.sequent, p)

      def constructCut(f: Formula) = ExpressionTraversal.traverse(TraverseToPosition(p.inExpr, new ExpressionTraversalFunction {
        override def preF(p: PosInExpr, f: Formula): Either[Option[StopTraversal], Formula] = f match {
          case Diamond(Test(h), phi) => Right(And(h, Imply(h, phi)))
          case _ => Left(Some(ExpressionTraversal.stop))
        }
      }), f)

      override def constructTactic(tool: Tool, node: ProofNode): Option[Tactic] = {
        getFormula(node.sequent, p) match {
          case Diamond(Test(h), phi) =>
            Some(
              diamondTestT(p) &
                cutT(constructCut(node.sequent(p))) & onBranch(
                (cutUseLbl, debugT("use cut") & ((AxiomCloseT | locateAnte(PropositionalLeftT) | locateSucc(PropositionalRightT))*)
                  & debugT("Modelplex: Expected axiom close, but did not close")),
                (cutShowLbl, debugT("show cut") & hideT(p.topLevel))
              )
            )
        }
      }
    }
  }

  /**
   * Locates the tactic that is applicable at the outermost sub-position of p.
   * @param ts The list of tactics.
   * @param s The sequent.
   * @param p The position.
   * @return The found tactic.
   */
  private def locate(ts: List[PositionTactic], s: Sequent, p: Position): Tactic = {
    var outerMostPos = p
    ExpressionTraversal.traverse(new ExpressionTraversalFunction {
      override def preF(pos: PosInExpr, f: Formula): Either[Option[StopTraversal], Formula] = {
        val subP = if (p.isAnte) new AntePosition(p.index, pos) else new SuccPosition(p.index, pos)
        if (ts.exists(_.applies(s, subP))) {
          outerMostPos = subP
          Left(Some(ExpressionTraversal.stop))
        } else Left(None)
      }
    }, getFormula(s, p))
    println(s"Looking for tactic at $outerMostPos: ${getFormula(s, outerMostPos)}")
    ts.find(_.applies(s, outerMostPos)) match {
      case Some(t) => println(s"Applying ${t.name} at $outerMostPos"); t(outerMostPos)
      case _ => NilT
    }
  }

  private def positionOfOutermostQuantifier(s: Sequent, p: Position): Option[Position] = {
    var outermostPos: Option[Position] = None
    ExpressionTraversal.traverse(new ExpressionTraversalFunction {
      override def preF(pos: PosInExpr, f: Formula): Either[Option[StopTraversal], Formula] = f match {
        case Forall(_, _) =>
          outermostPos = Some(if (p.isAnte) new AntePosition(p.index, pos) else new SuccPosition(p.index, pos))
          Left(Some(ExpressionTraversal.stop))
        case _ => Left(None)
      }
    }, getFormula(s, p))
    outermostPos
  }

  def optimizationOne(inst: Option[(Variable, Variable)] = None) = locateT(optimizationOneAt(inst)::Nil)

  def optimizationOneAt(inst: Option[(Variable, Variable)] = None) = new PositionTactic("Optimization 1") {
    override def applies(s: Sequent, p: Position): Boolean = isFormula(s, p) && (getFormula(s, p) match {
      case Exists(vars, _) => !p.isAnte && vars.size == 1 && vars.forall { case _: Variable => true case _ => false }
      case Forall(vars, _) => p.isAnte && vars.size == 1 && vars.forall { case _: Variable => true case _ => false }
      case _ => false
    })

    def apply(p: Position): Tactic = new ConstructionTactic(name) {
      override def applicable(node: ProofNode): Boolean = applies(node.sequent, p)

      override def constructTactic(tool: Tool, node: ProofNode): Option[Tactic] = getFormula(node.sequent, p) match {
        case Exists(vars, phi) if !p.isAnte => inst match {
          case Some(i) => Some(instantiateT(i._1, i._2)(p))
          case None => //Some(instantiateT(p))
            require(vars.size == 1)
            val (v, post) = vars.map(v => (v, Function(s"${v.name}post", Some(0), Unit, v.sort))).head
            val postFn = FuncOf(post, Nothing)
            Some(instantiateT(v, postFn)(p))
        }
        case Forall(vars, phi) if p.isAnte => inst match {
          case Some(i) => Some(instantiateT(i._1, i._2)(p))
          case None => //Some(instantiateT(p))
            require(vars.size == 1)
            val (v, post) = vars.map(v => (v, Function(s"${v.name}post", Some(0), Unit, v.sort))).head
            val postFn = FuncOf(post, Nothing)
            Some(instantiateT(v, postFn)(p))
        }
      }
    }
  }

  private def substFromTemp(postTempFn: Term, postFn: Term) = new PositionTactic("Modelplex Subst from Temp") {
    override def applies(s: Sequent, p: Position): Boolean = true

    def apply(p: Position): Tactic = new ConstructionTactic(name) {
      override def applicable(node: ProofNode): Boolean = applies(node.sequent, p)

      override def constructTactic(tool: Tool, node: ProofNode): Option[Tactic] = {
        val f = getFormula(node.sequent, p)
        val substFromTemp = SubstitutionPair(postFn, postTempFn) :: Nil
        val concFromTemp = SubstitutionHelper.replaceFree(f)(postTempFn, postFn)
        Some(uniformSubstT(substFromTemp, Map(f -> concFromTemp)))
      }
    }
  }
}<|MERGE_RESOLUTION|>--- conflicted
+++ resolved
@@ -107,20 +107,12 @@
       case Imply(assumptions, Box(Loop(Compose(controller, ODESystem(_, _))), _)) =>
         //@todo explicitly address DifferentialSymbol instead of skipping
         require(StaticSemantics.boundVars(controller).toSymbolSet.forall(v => !v.isInstanceOf[Variable] || varsSet.contains(v.asInstanceOf[Variable])),
-<<<<<<< HEAD
-          "all bound variables " + StaticSemantics.boundVars(controller).prettyString + " must occur in monitor list " + vars.mkString(", "))
-        val posteqs = vars.map(v => Equal(FuncOf(Function(v.name + "post", v.index, Unit, v.sort), Nothing), v)).reduce(And)
-        Imply(assumptions, Diamond(controller, posteqs))
-=======
           "all bound variables " + StaticSemantics.boundVars(controller).prettyString + " must occur in monitor list " + vars.mkString(", ") +
             "\nMissing: " + (StaticSemantics.boundVars(controller).toSymbolSet.toSet diff varsSet.toSet).mkString(", "))
-        val preassignments = vars.map(v => Assign(v, FuncOf(Function(v.name + "pre", v.index, Unit, v.sort), Nothing))).reduce(Compose)
         val posteqs = vars.map(v => Equal(FuncOf(Function(v.name + "post", v.index, Unit, v.sort), Nothing), v)).reduce(And)
-        //      Imply(assumptions, Diamond(preassignments, Diamond(controller, posteqs)))
         //Imply(assumptions, Diamond(controller, posteqs))
         //@note suppress assumptions since at most those without bound variables are still around.
         Imply(True, Diamond(controller, posteqs))
->>>>>>> de2afa66
       // models of the form (plant)
       case Imply(assumptions, Box(ODESystem(_, _), _)) =>
         //@todo require bound variables
