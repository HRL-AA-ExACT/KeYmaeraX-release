package edu.cmu.cs.ls.keymaerax.btactics

import edu.cmu.cs.ls.keymaerax.bellerophon._
import edu.cmu.cs.ls.keymaerax.btactics.Augmentors._
import edu.cmu.cs.ls.keymaerax.btactics.Idioms._
import edu.cmu.cs.ls.keymaerax.btactics.TacticFactory._
import edu.cmu.cs.ls.keymaerax.btactics.TactixLibrary._
import edu.cmu.cs.ls.keymaerax.btactics.AnonymousLemmas._
import edu.cmu.cs.ls.keymaerax.core._
import edu.cmu.cs.ls.keymaerax.parser.StringConverter._
import edu.cmu.cs.ls.keymaerax.pt.ProvableSig

import scala.collection.immutable._

/**
  * Note: this is meant to be a watered down version of SimplifierV2
  * Goals: Faster, more predictable and customizable
  *
  * Given a list of rewriting axioms, this traverses a term/formula bottom up and exhaustively tries the list of axioms
  * at each step
  *
  * The rewriting axioms must have the form |- t = t' |- f -> t = t' or similarly for formulas and <->
  *
  * Created by yongkiat on 12/19/16.
  */

object SimplifierV3 {

  private val namespace = "simplifierv3"

  /** Term simplifier */
  //Internal lemmas for binary connectives
  private def termAx(ctor:(Term,Term)=>Term) : (ProvableSig,ProvableSig,ProvableSig) = {
    val limp = "A_() -> (L_() = LL_())".asFormula
    val rimp = "B_() -> (R_() = RR_())".asFormula
    val lhs = ctor("L_()".asTerm,"R_()".asTerm)
    val lAx = remember(Imply(limp,Imply( "A_()".asFormula ,Equal(lhs, ctor("LL_()".asTerm,"R_()".asTerm)))),prop & exhaustiveEqL2R(-1) & cohideR(1) & byUS("= reflexive"), namespace).fact
    val rAx = remember(Imply(rimp,Imply( "B_()".asFormula ,Equal(lhs, ctor("L_()".asTerm,"RR_()".asTerm)))),prop & exhaustiveEqL2R(-1) & cohideR(1) & byUS("= reflexive"), namespace).fact
    val lrAx = remember(Imply(And(limp,rimp),Imply( "A_() & B_()".asFormula ,Equal(lhs, ctor("LL_()".asTerm,"RR_()".asTerm)))),prop & exhaustiveEqL2R(-1) & exhaustiveEqL2R(-2) & cohideR(1) & byUS("= reflexive"), namespace).fact
    (lAx,rAx,lrAx)
  }

  //Walks a pair and applies the given function everywhere, remembering where it applied that function
  //Used for predicate arguments and formula arguments
  private def pairWalk[A](t: Term, fn: Term => (Term,A), prefix :List[Int] = List[Int]()): (Term,List[(A,List[Int])]) = t match {
    case Pair(a,b) =>
      val (aa,l) = pairWalk(a,fn,0::prefix)
      val (bb,r) = pairWalk(b,fn,1::prefix)
      (Pair(aa,bb),l++r)
    case a =>
      val (aa,l) = fn(a)
      (aa,List((l,prefix.reverse)))
  }

  private lazy val plusAxs = termAx(Plus.apply)
  private lazy val minusAxs = termAx(Minus.apply)
  private lazy val timesAxs = termAx(Times.apply)
  private lazy val divAxs = termAx(Divide.apply)
  private lazy val powAxs = termAx(Power.apply)

  private lazy val negAx = remember( "(A_() -> (L_() = LL_())) -> A_() -> (-L_() = -LL_())".asFormula,prop & exhaustiveEqL2R(-1) & cohideR(1) & byUS("= reflexive"), namespace).fact


  private lazy val equalTrans = remember("(P_() -> (F_() = FF_())) & (Q_() -> (FF_() = FFF_())) -> (P_() & Q_() -> (F_() = FFF_())) ".asFormula,prop & QE & done, namespace).fact

  //TODO: think more about the type used to represent the current context
  type context = HashSet[Formula]
  type termIndex = (Term,context) => List[ProvableSig]
  type formulaIndex = (Formula,context) => List[ProvableSig]

  lazy val emptyCtx = HashSet[Formula]()

  def composeIndex[A<:Expression] (is:((A,context) => List[ProvableSig])*)
                                 (f:A,ctx:context) : List[ProvableSig] = is.flatMap(axs => axs(f,ctx)).toList

  //Dependent term simplification workhorse
  //Given provable A -> (t = t') or (t = t'), a context, and a term x,
  // Checks if x unifies with t,
  // If applicable, checks for the A[unif] in the context
  // Then unifies the conclusion appropriately
  // Note: can avoid unifying again in the proof?
  def applyTermProvable(t:Term, ctx:context, pr:ProvableSig) : Option[(Term,Formula,ProvableSig)] = {
    //todo: Add some kind of unification search? (that precludes fast HashSet lookups though)
    pr.conclusion.succ(0) match {
      case Imply(prem,Equal(k,v)) => {
        val unif = try { UnificationMatch(k,t) } catch { case e:UnificationException => return None}
        val uprem = unif(prem)
        if(ctx.contains(uprem)){
          val concl = unif(v)
          val proof = proveBy(Imply(uprem,Equal(t,unif(v))), byUS(pr))
          //assert(proof.isProved)
          Some(concl,uprem,proof)
        }
        else None
      }
      case Equal(k,v) => {
        val unif = try { UnificationMatch(k,t) } catch { case e:UnificationException => return None}
        val concl = unif(v)
        val proof = proveBy(Imply(True,Equal(t,unif(v))), implyR(1) & cohideR(1) & byUS(pr))
        //assert(proof.isProved)
        Some(concl,True,proof)
      }
      case _ => ??? //Illegal shape of rewrite
    }
  }

  //Given prem -> (left = right), returns left = right
  def completeDischarge(prem:Formula, left:Term, right:Term, pr:ProvableSig ) : ProvableSig = {
    proveBy(Equal(left,right), useAt(pr,PosInExpr(1 :: Nil))(1) & fastCloser(HashSet(),prem))
  }

  def termSimp(t:Term, ctx:context, taxs: termIndex ) : (Term, Option[(Formula,ProvableSig)]) =
  {
    val (rect,recpropt) =
      t match {
        case bop: BinaryCompositeTerm =>
          //todo: Doesn't work with pairs
          val (lf, lpropt) = termSimp(bop.left, ctx, taxs)
          val (rf, rpropt) = termSimp(bop.right, ctx, taxs)
          val concl = bop.reapply(lf, rf)
          val lem = bop match {
            case Plus(_, _) => plusAxs
            case Minus(_, _) => minusAxs
            case Times(_, _) => timesAxs
            case Divide(_, _) => divAxs
            case Power(_, _) => powAxs
          }

          (lpropt, rpropt) match {
            case (None, None) => (t, None)
            case (Some((lprem, lpr)), None) =>
              val fml = Imply(lprem, Equal(t, concl))
              val pr = proveBy(fml, useAt(lem._1, PosInExpr(1 :: Nil))(1) & by(lpr))
              (concl, Some((lprem, pr)))
            case (None, Some((rprem, rpr))) =>
              val fml = Imply(rprem, Equal(t, concl))
              val pr = proveBy(fml, useAt(lem._2, PosInExpr(1 :: Nil))(1) & by(rpr))
              (concl, Some((rprem, pr)))
            case (Some((lprem, lpr)), Some((rprem, rpr))) =>
              val premise = And(lprem, rprem)
              val fml = Imply(premise, Equal(t, concl))
              val pr = proveBy(fml, useAt(lem._3, PosInExpr(1 :: Nil))(1) & andR(1) < (by(lpr), by(rpr)))
              (concl, Some((premise, pr)))
          }
        case Neg(u) =>
          //todo: It is not sound to go under a differential if there is context (x=0 |-/- x' = 0'
          //tactic needs to throw away the context if it wants to go under one
          val (ut,upropt) = termSimp(u,ctx,taxs)
          val nt = Neg(ut)
          upropt match {
            case None => (t,None)
            case Some((uprem,upr)) =>
              val fml = Imply(uprem,Equal(t,nt))
              (nt,Some((uprem,proveBy(fml, useAt(negAx, PosInExpr(1 :: Nil))(1) & by(upr)))))
          }

        //todo: this currently throws the context away, but I think it can probably be done better using eqL2R
        case FuncOf(fn, c) if c != Nothing =>
          val (nArgs,proofs) = pairWalk(c,
            t=>{
              val (tt,pr) = termSimp(t,ctx,taxs)
              (tt,pr match {
                case None => None
                case Some((f,pr)) => Some(completeDischarge(f,t,tt,pr))
              })
            }
          )
          val pref = 0::0::Nil
          val nt = FuncOf(fn, nArgs)
          val tactic = proofs.map({ case (None,_) => ident case (Some(eqPr), i) => useAt(eqPr)(1,pref++i) }).
            reduceRight(_&_) & byUS(DerivedAxioms.equalReflex)
          (nt,Some(True,proveBy(Imply(True,Equal(t, nt)), implyR(1) & cohideR(1) & tactic)))
        //todo: Function arguments
        case _ => (t, None)
      }

    //todo: Should this rewrite to saturation? Or is once enough?
    val rw = taxs(rect,ctx).toStream.flatMap( pr => applyTermProvable(rect,ctx,pr)).headOption
    rw match {
      case None => (rect,recpropt)
      case Some((tt,prem,pr)) =>
        //println("Simplified ",t," to ",tt)
        recpropt match {
          case None => (tt,Some(prem,pr))
          case Some((prem2,pr2)) =>
            val premise = And(prem2,prem)
            val fml = Imply(premise, Equal( t, tt ))
            //instantiate the middle ff to recf
            val prr = proveBy(fml,
              useAt("ANON",equalTrans,PosInExpr(1::Nil),
                (us:Option[Subst])=>us.get++RenUSubst(("FF_()".asTerm,rect)::Nil))(1) &
                andR(1) <(by(pr2),by(pr))
            )
            (tt,Some(premise,prr))
        }
    }
  }

  /** Formula simplifier */
  //Lemmas used internally by formula simplifier

  //The internal lemmas for comparison connectives
  private def fmlAx(ctor:(Term,Term)=>Formula) : (ProvableSig,ProvableSig,ProvableSig) = {
    val limp = "A_() -> (L_() = LL_())".asFormula
    val rimp = "B_() -> (R_() = RR_())".asFormula
    val lhs = ctor("L_()".asTerm,"R_()".asTerm)
    val lAx = remember(Imply(limp,Imply( "A_()".asFormula ,Equiv(lhs, ctor("LL_()".asTerm,"R_()".asTerm)))),
      implyR(1) & implyR(1) & implyL(-1) <(prop,exhaustiveEqL2R(-1) & cohideR(1) & byUS("<-> reflexive")), namespace).fact
    val rAx = remember(Imply(rimp,Imply( "B_()".asFormula ,Equiv(lhs, ctor("L_()".asTerm,"RR_()".asTerm)))),
      implyR(1) & implyR(1)  & implyL(-1) <(prop,exhaustiveEqL2R(-1) & cohideR(1) & byUS("<-> reflexive")), namespace).fact
    val lrAx = remember(Imply(And(limp,rimp),Imply( "A_() & B_()".asFormula ,Equiv(lhs, ctor("LL_()".asTerm,"RR_()".asTerm)))),
      implyR(1) & implyR(1) & andL(-1) & implyL(-2) <(prop, implyL(-3) <( prop, exhaustiveEqL2R(-2) & exhaustiveEqL2R(-3) & cohideR(1) & byUS("<-> reflexive")) ), namespace).fact
    (lAx,rAx,lrAx)
  }

  private lazy val eqAxs = fmlAx(Equal.apply)
  private lazy val geqAxs = fmlAx(GreaterEqual.apply)
  private lazy val gtAxs = fmlAx(Greater.apply)
  private lazy val leqAxs = fmlAx(LessEqual.apply)
  private lazy val ltAxs = fmlAx(Less.apply)
  private lazy val neAxs = fmlAx(NotEqual.apply)

  //Other customized internal lemmas
  //And
  //only L changes
  private lazy val andAxL =
    remember("(A_() -> (L_() <-> LL_())) -> (A_() -> (L_() & R_() <-> LL_() & R_()))".asFormula,prop & done, namespace).fact
  //only R changes
  private lazy val andAxR =
    remember("(B_() -> (R_() <-> RR_())) -> ((L_() -> B_()) -> (L_() & R_() <-> L_() & RR_()))".asFormula,prop & done, namespace).fact
  //both changed
  private lazy val andAxLR =
    remember(("(A_() -> (L_() <-> LL_())) & (B_() -> (R_() <-> RR_())) ->" +
      " ( (A_() & (LL_() -> B_())) -> (L_() & R_() <-> LL_() & RR_()) )").asFormula,prop & done, namespace).fact

  //Imply
  //only L changes
  private lazy val impAxL =
    remember("(A_() -> (L_() <-> LL_())) -> (A_() -> (L_() -> R_() <-> LL_() -> R_()))".asFormula,prop & done, namespace).fact
  //only R changes
  private lazy val impAxR =
    remember("(B_() -> (R_() <-> RR_())) -> ((L_() -> B_()) -> (L_() -> R_() <-> L_() -> RR_()))".asFormula,prop & done, namespace).fact
  //both changed
  private lazy val impAxLR =
    remember(("(A_() -> (L_() <-> LL_())) & (B_() -> (R_() <-> RR_())) ->" +
    " ( (A_() & (LL_() -> B_())) -> (L_() -> R_() <-> LL_() -> RR_()) )").asFormula,prop & done, namespace).fact

  //Or
  //only L changes
  private lazy val orAxL =
    remember("(A_() -> (L_() <-> LL_())) -> (A_() -> (L_() | R_() <-> LL_() | R_()))".asFormula,prop & done, namespace).fact
  //only R changes
  private lazy val orAxR =
    remember("(B_() -> (R_() <-> RR_())) -> ((!(L_()) -> B_()) -> (L_() | R_() <-> L_() | RR_()))".asFormula,prop & done, namespace).fact
  //both changed
  private lazy val orAxLR =
    remember(("(A_() -> (L_() <-> LL_())) & (B_() -> (R_() <-> RR_())) ->" +
    " ( (A_() & (!LL_() -> B_())) -> (L_() | R_() <-> LL_() | RR_()) )").asFormula,prop & done, namespace).fact

  //Negate
  private lazy val notAx =
    remember("(A_() -> (L_() <-> LL_())) -> (A_() -> (!L_() <-> !LL_()))".asFormula,prop & done, namespace).fact

  //Equiv
  //only L changes
  private lazy val equivAxL =
    remember("(A_() -> (L_() <-> LL_())) -> (A_() -> ( (L_() <-> R_()) <-> (LL_() <-> R_())))".asFormula,prop & done, namespace).fact
  //only R changes
  private lazy val equivAxR =
    remember("(B_() -> (R_() <-> RR_())) -> (B_() -> ( (L_() <-> R_()) <-> (L_() <-> RR_())))".asFormula,prop & done, namespace).fact
  //both changed
  private lazy val equivAxLR =
    remember(("(A_() -> (L_() <-> LL_())) & (B_() -> (R_() <-> RR_())) ->" +
    " ( (A_() & B_()) -> ((L_() <-> R_()) <-> (LL_() <-> RR_())) )").asFormula,prop & done, namespace).fact

  private lazy val equivTrans = remember("(P_() -> (F_() <-> FF_())) & (Q_() -> (FF_() <-> FFF_())) -> (P_() & Q_() -> (F_() <-> FFF_())) ".asFormula,prop & done, namespace).fact

  //Dependent formula simplification workhorse
  //Given provable A -> (P <-> P') or (P<->P'), a context, and a formula f,
  // Checks if P unifies with f,
  // If applicable, checks for the A[unif] in the context
  // Then unifies the conclusion appropriately
  // Note: can avoid unifying again in the proof?
  def applyFormulaProvable(f:Formula, ctx:context, pr:ProvableSig) : Option[(Formula,Formula,ProvableSig)] = {
    //todo: Add some kind of unification search? (that precludes fast HashSet lookups though)
    pr.conclusion.succ(0) match {
      case Imply(prem,Equiv(k,v)) => {
        val unif = try { UnificationMatch(k,f) } catch { case e:UnificationException => return None}
        val uprem = unif(prem)
        if(ctx.contains(uprem)){
          val concl = unif(v)
          val proof = proveBy(Imply(uprem,Equiv(f,unif(v))), byUS(pr))
          //assert(proof.isProved)
          Some(concl,uprem,proof)
        }
        else None
      }
      case Equiv(k,v) => {
        val unif = try { UnificationMatch(k,f) } catch { case e:UnificationException => return None}
        val concl = unif(v)
        val proof = proveBy(Imply(True,Equiv(f,unif(v))), implyR(1) & cohideR(1) & byUS(pr))
        //assert(proof.isProved)
        Some(concl,True,proof)
      }
      case _ => ??? //Illegal shape of rewrite
    }
  }

  //todo: the number is not needed anymore
  def addCtx(ctx:context,f:Formula,ctr:Int = 0) : (Int,context) =
  {
    if(ctx.contains(f) | f.equals(True) | f.equals(Not(False))){
      return (ctr,ctx)
    }
    f match {
      case And(l,r) =>
        val (nctr,nctx) = addCtx(ctx,l,ctr+1)
        addCtx(nctx,r,nctr)
      //todo: is it possible to make Nots smart here?
      case _ => (ctr,ctx+f)
    }
  }

  def formulaSimp(f:Formula, ctx:context = HashSet(),
                  faxs: formulaIndex, taxs: termIndex) : (Formula,Option[(Formula,ProvableSig)]) =
  {
    //todo: enable flag to toggle left to right, right to left rewriting?
    val (recf,recpropt) =
    f match {
      case And(l,r) =>
        val (lf,lpropt) = formulaSimp(l,ctx,faxs,taxs)
        val (rf,rpropt) = formulaSimp(r,addCtx(ctx,lf)._2,faxs,taxs)
        val concl = And(lf,rf)
        (lpropt,rpropt) match {
          case (None,None) => (f,None)
          case (Some((lprem,lpr)),None) =>
            val fml = Imply(lprem, Equiv(f, concl))
            val pr = proveBy(fml,useAt(andAxL,PosInExpr(1::Nil))(1) & by(lpr))
            (concl,Some((lprem,pr)))
          case (None,Some((rprem,rpr))) =>
            val premise = Imply(lf,rprem)
            val fml = Imply(premise , Equiv(f, concl))
            val pr = proveBy(fml, useAt(andAxR,PosInExpr(1::Nil))(1) & by(rpr))
            (concl,Some((premise,pr)))
          case (Some((lprem,lpr)),Some((rprem,rpr))) =>
            val premise = And(lprem,Imply(lf,rprem))
            val fml = Imply(premise , Equiv(f, concl))
            val pr = proveBy(fml,useAt(andAxLR,PosInExpr(1::Nil))(1) & andR(1) <(by(lpr),by(rpr)))
            (concl,Some((premise,pr)))
        }
      case Imply(l,r) =>
        val (lf,lpropt) = formulaSimp(l,ctx,faxs,taxs)
        val (rf,rpropt) = formulaSimp(r,addCtx(ctx,lf)._2,faxs,taxs)
        val concl = Imply(lf,rf)
        (lpropt,rpropt) match {
          case (None,None) => (f,None)
          case (Some((lprem,lpr)),None) =>
            val fml = Imply(lprem, Equiv(f, concl))
            val pr = proveBy(fml,useAt(impAxL,PosInExpr(1::Nil))(1) & by(lpr))
            (concl,Some((lprem,pr)))
          case (None,Some((rprem,rpr))) =>
            val premise = Imply(lf,rprem)
            val fml = Imply(premise , Equiv(f, concl))
            val pr = proveBy(fml, useAt(impAxR,PosInExpr(1::Nil))(1) & by(rpr))
            (concl,Some((premise,pr)))
          case (Some((lprem,lpr)),Some((rprem,rpr))) =>
            val premise = And(lprem,Imply(lf,rprem))
            val fml = Imply(premise , Equiv(f, concl))
            val pr = proveBy(fml,useAt(impAxLR,PosInExpr(1::Nil))(1) & andR(1) <(by(lpr),by(rpr)))
            (concl,Some((premise,pr)))
        }
      case Or(l,r) =>
        //todo: Add some rewriting to handle the negation
        val (lf,lpropt) = formulaSimp(l,ctx,faxs,taxs)
        val (rf,rpropt) = formulaSimp(r,addCtx(ctx,Not(lf))._2,faxs,taxs)
        val concl = Or(lf,rf)
        (lpropt,rpropt) match {
          case (None,None) => (f,None)
          case (Some((lprem,lpr)),None) =>
            val fml = Imply(lprem, Equiv(f, concl))
            val pr = proveBy(fml,useAt(orAxL,PosInExpr(1::Nil))(1) & by(lpr))
            (concl,Some((lprem,pr)))
          case (None,Some((rprem,rpr))) =>
            val premise = Imply(Not(lf),rprem)
            val fml = Imply(premise , Equiv(f, concl))
            val pr = proveBy(fml, useAt(orAxR,PosInExpr(1::Nil))(1) & by(rpr))
            (concl,Some((premise,pr)))
          case (Some((lprem,lpr)),Some((rprem,rpr))) =>
            val premise = And(lprem,Imply(Not(lf),rprem))
            val fml = Imply(premise , Equiv(f, concl))
            val pr = proveBy(fml,useAt(orAxLR,PosInExpr(1::Nil))(1) & andR(1) <(by(lpr),by(rpr)))
            (concl,Some((premise,pr)))
        }
      case Not(u) =>
        val (uf,upropt) = formulaSimp(u,ctx,faxs,taxs)
        val concl = Not(uf)
        upropt match {
          case None => (f,None)
          case Some((uprem,upr)) =>
            val fml = Imply(uprem, Equiv(f, concl))
            val pr = proveBy(fml,useAt(notAx,PosInExpr(1::Nil))(1) & by(upr))
            (concl,Some((uprem,pr)))
        }
      case Equiv(l,r) =>
        val (lf,lpropt) = formulaSimp(l,ctx,faxs,taxs)
        val (rf,rpropt) = formulaSimp(r,ctx,faxs,taxs)
        val concl = Equiv(lf,rf)
        (lpropt,rpropt) match {
          case (None,None) => (f,None)
          case (Some((lprem,lpr)),None) =>
            val fml = Imply(lprem, Equiv(f, concl))
            val pr = proveBy(fml,useAt(equivAxL,PosInExpr(1::Nil))(1) & by(lpr))
            (concl,Some((lprem,pr)))
          case (None,Some((rprem,rpr))) =>
            val fml = Imply(rprem , Equiv(f, concl))
            val pr = proveBy(fml, useAt(equivAxR,PosInExpr(1::Nil))(1) & by(rpr))
            (concl,Some((rprem,pr)))
          case (Some((lprem,lpr)),Some((rprem,rpr))) =>
            val premise = And(lprem,rprem)
            val fml = Imply(premise , Equiv(f, concl))
            val pr = proveBy(fml,useAt(equivAxLR,PosInExpr(1::Nil))(1) & andR(1) <(by(lpr),by(rpr)))
            (concl,Some((premise,pr)))
        }

      case cf:ComparisonFormula =>
        val l = cf.left
        val r = cf.right
        val (lt,lpropt) = termSimp(l,ctx,taxs)
        val (rt,rpropt) = termSimp(r,ctx,taxs)
        val concl = cf.reapply(lt,rt)

        val lem = cf match {
          case Equal(_,_) => eqAxs
          case GreaterEqual(_,_) => geqAxs
          case Greater(_,_) => gtAxs
          case LessEqual(_,_) => leqAxs
          case Less(_,_) => ltAxs
          case NotEqual(_,_) => neAxs
        }

        (lpropt,rpropt) match {
          case (None,None) => (f,None)
          case (Some((lprem,lpr)),None) =>
            val fml = Imply(lprem, Equiv(f, concl))
            val pr = proveBy(fml, useAt(lem._1, PosInExpr(1 :: Nil))(1) & by(lpr))
            (concl,Some((lprem,pr)))
          case (None,Some((rprem,rpr))) =>
            val fml = Imply(rprem , Equiv(f, concl))
            val pr = proveBy(fml, useAt(lem._2, PosInExpr(1 :: Nil))(1) & by(rpr))
            (concl,Some((rprem,pr)))
          case (Some((lprem,lpr)),Some((rprem,rpr))) =>
            val premise = And(lprem,rprem)
            val fml = Imply(premise , Equiv(f, concl))
            val pr = proveBy(fml,useAt(lem._3,PosInExpr(1::Nil))(1) & andR(1) <(by(lpr),by(rpr)))
            (concl,Some((premise,pr)))
        }
      case q:Quantified =>
        val (remainingCtx, droppedCtx) = ctx.partition(f => StaticSemantics.freeVars(f).toSet.intersect(q.vars.toSet).isEmpty)
        val (uf,upropt) = formulaSimp(q.child,remainingCtx,faxs,taxs)
        val nf = q.reapply(q.vars, uf)

        upropt match {
          case None => (f,None)
          case Some((uprem,upr)) =>
            val premise = Forall(q.vars,uprem) //Implicitly, we are doing a forall quantification over the smaller simps
            val fml = Imply(premise, Equiv(f, nf))

            val seq = q match {
              case Forall(_,_) => allR(1) & allL(-1) & allL(-2)
              case Exists(_,_) => existsL(-2) & allL(-1) & existsR(1)
            }

            //This is nasty, there might be a better way to deal with the quantifiers
            val pr = proveBy(fml, implyR(1) & equivR(1) &
              OnAll(seq & implyRi()(AntePos(1),SuccPos(0)) & equivifyR(1)) <(
                implyRi & by(upr),
                commuteEquivR(1) & implyRi & by(upr)
                )
            )

            (nf,Some((premise,pr)))
        }

      case m:Modal =>
        //todo: This could keep some of the context around, maybe?
        //val (remainingCtx, droppedCtx) =
        //  ctx.partition(f => StaticSemantics.freeVars(f).toSet.intersect(StaticSemantics.boundVars(m).toSet).isEmpty)

        val (uf,upropt) = formulaSimp(m.child,HashSet(),faxs,taxs)

        upropt match {
          case None =>(f,None)
          case Some((uprem,upr)) =>
            //Simplification under modalities is tricky
            //The premises from the subprovable should be discharged first
            val concl = Equiv(m.child,uf)
            // |- p <-> q
            val upr2 = proveBy(concl, useAt(upr,PosInExpr(1 :: Nil))(1) & fastCloser(HashSet(),uprem))
            val res = m.reapply(m.program,uf)

            // |- [a]p <-> [a]p
            val init = DerivedAxioms.equivReflexiveAxiom.fact(
              USubst(SubstitutionPair(PredOf(Function("p_", None, Unit, Bool), Nothing), f) :: Nil))

            // |- [a]p <-> [a]q
            val pr1 = useFor(upr2, PosInExpr(0 :: Nil))(SuccPosition(1, 1:: 1 :: Nil))(init)

            val pr = proveBy(Imply(True,Equiv(f,res)),implyR(1) & cohideR(1) & by(pr1))
            (res,Some(True,pr))

        }
      case PredOf(fn, c) if c != Nothing =>
        val (nArgs,proofs) = pairWalk(c,
          t=>{
            val (tt,pr) = termSimp(t,ctx,taxs)
            (tt,pr match {
              case None => None
              case Some((f,pr)) => Some(completeDischarge(f,t,tt,pr))
            })
          }
        )
        val pref = 0::0::Nil
        val nf = PredOf(fn, nArgs)
        val tactic = proofs.map({ case (None,_) => ident case (Some(eqPr), i) => useAt(eqPr)(1,pref++i) }).
        reduceRight(_&_) & byUS(DerivedAxioms.equivReflexiveAxiom)
        (nf,Some(True,proveBy(Imply(True,Equiv(f, nf)), implyR(1) & cohideR(1) & tactic)))

      //Differentials
      case _ => (f,None)
    }

    //todo: Should this rewrite to saturation? Or is once enough?
    val rw = faxs(recf,ctx).toStream.flatMap( pr => applyFormulaProvable(recf,ctx,pr)).headOption

    rw match {
      case None => (recf,recpropt)
      case Some((ff,prem,pr)) =>
        recpropt match {
          case None => (ff,Some(prem,pr))
          case Some((prem2,pr2)) =>
            val premise = And(prem2,prem)
            val fml = Imply(premise, Equiv( f, ff ))
            //instantiate the middle ff to recf
            val prr = proveBy(fml,
              useAt("ANON",equivTrans,PosInExpr(1::Nil),
                (us:Option[Subst])=>us.get++RenUSubst(("FF_()".asFormula,recf)::Nil))(1) &
              andR(1) <(by(pr2),by(pr))
            )
            (ff,Some(premise,prr))
        }
    }
  }

  //Exhaustively split ONLY the last conjunct
  private lazy val andSplit : DependentTactic = new SingleGoalDependentTactic("and split") {

    override def computeExpr(sequent: Sequent): BelleExpr = {
      val anteLen = sequent.ante.length
      assert(anteLen > 0)
      val finder = new Find(0, None, AntePosition(anteLen))
      (andL(finder))*
    }
  }

  def fastCloser(hs:context,f:Formula): BelleExpr = {
    //todo: auto close for NNF
    if (f.equals(True)) closeT
    else if (hs.contains(f)) closeId
    else {
      f match {
        case And(l, r) =>
          andR(1) < (fastCloser(hs, l), fastCloser(hs, r))
        case Imply(l, r) =>
          val (ctr, newctx) = addCtx(hs, l)
          implyR(1) & andSplit & fastCloser(newctx, r)
        case Forall(vars, f) =>
          allR(1) &
          fastCloser(hs, f)
        case _ => ident
      }
    }
  }

  def termSimpWithDischarge(ctx:IndexedSeq[Formula],t:Term,taxs:termIndex) : (Term,Option[ProvableSig]) = {
    val hs = HashSet(ctx: _*) //todo: Apply simple decomposition that prop can handle here
    val (recf,recpropt) = termSimp(t,hs,taxs)

    (recf,
      recpropt match {
        case None => None
        case Some((prem,recpr)) =>
          val pr =
            Some(proveBy( Sequent(ctx,IndexedSeq(Equal(t,recf))),
              cut(prem) <( cohide2(-(ctx.length+1),1) & implyRi & by(recpr) , hideR(1) & fastCloser(hs,prem) )))
          pr
      }
      )
  }

  def simpWithDischarge(ctx:IndexedSeq[Formula],f:Formula,
                        faxs:formulaIndex,taxs:termIndex) : (Formula,Option[ProvableSig]) = {
    val hs = HashSet(ctx: _*) //todo: Apply simple decomposition that prop can handle here
    val (recf,recpropt) = formulaSimp(f,hs,faxs,taxs)

    (recf,
    recpropt match {
      case None => None
      case Some((prem,recpr)) =>
        val pr =
        Some(proveBy( Sequent(ctx,IndexedSeq(Equiv(f,recf))),
          cut(prem) <( cohide2(-(ctx.length+1),1) & implyRi & by(recpr) , hideR(1) & fastCloser(hs,prem) )))
        pr
      }
    )
  }

  lazy val defaultFaxs:formulaIndex = composeIndex(baseIndex,boolIndex,cmpIndex)
  lazy val defaultTaxs:termIndex = composeIndex(arithGroundIndex,arithBaseIndex)

  //Allow the user to directly specify a list of theorems for rewriting
  private def thWrapper(ths: List[ProvableSig]) : (formulaIndex,termIndex) = {
    //Formula rewrites
    val fths = ths.filter(th =>
      th.conclusion.succ(0) match{
        case (Imply(_,Equiv(_,_))) => true
        case (Equiv(_,_)) => true
        case _=> false
      }
    )
    //Term rewrites
    val tths = ths.filter(th =>
      th.conclusion.succ(0) match{
        case (Imply(_,Equal(_,_))) => true
        case (Equal(_,_)) => true
        case _=> false
      }
    )
    ((f,ctx) => fths,(t,ctx)=>tths)
  }

  //Simplifies a formula including sub-terms occuring in the formula
  def simpTac(ths:List[ProvableSig]=List(),
              faxs:formulaIndex=defaultFaxs,
              taxs:termIndex=defaultTaxs):DependentPositionTactic = new DependentPositionTactic("simplify"){
    override def factory(pos: Position): DependentTactic = new SingleGoalDependentTactic(name) {
      val (fths,tths) = thWrapper(ths)
      val augmentFaxs:formulaIndex = composeIndex(fths,faxs)
      val augmentTaxs:termIndex = composeIndex(tths,taxs)

      override def computeExpr(sequent: Sequent): BelleExpr = {
        //println("Simplifying at",pos)
        sequent.sub(pos) match
        {
          case Some(f:Formula) =>
            //If simplification was at the top level, then we can use the existing context
            if (pos.isTopLevel)
            {
              val (ctx, cutPos, commute) =
                if (pos.isSucc) (sequent.ante, pos, commuteEquivR(1))
                else (sequent.ante.patch(pos.top.getIndex, Nil, 1), SuccPosition.base0(sequent.succ.length), skip)

              val (ff,pr) = simpWithDischarge(ctx,f,augmentFaxs,augmentTaxs)

              pr match {
                case None => ident
                case Some(pr) =>
                  cutAt (ff) (pos) < (
                  ident,
                  cohideOnlyR (cutPos) & equivifyR (1) & commute & by (pr)
                  )
              }
            }
            //Otherwise we only do the simplification under empty context and CEat the result
            else
            {
              val (ff,pr) = simpWithDischarge(IndexedSeq(),f,augmentFaxs,augmentTaxs)
              pr match {
                case None => ident
                case Some(pr) =>
                CEat(commuteEquivFR(SuccPosition(1))(pr))(pos)
              }
            }
          case Some(t:Term) =>
          {
            val (ff,pr) = termSimpWithDischarge(IndexedSeq(),t, augmentTaxs)
            pr match {
              case None => ident
              case Some(pr) =>
                CEat(useFor("= commute")(SuccPos(0))(pr))(pos)
            }
          }
          case _ => ident
        }
      }
    }
  }

  //Full sequent simplification tactic
  def fullSimpTac(ths:List[ProvableSig]=List(),
                  faxs:formulaIndex=defaultFaxs,
                  taxs:termIndex=defaultTaxs,
                  simpAntes:Boolean = true,
                  simpSuccs:Boolean = true):DependentTactic = new SingleGoalDependentTactic("fullSimplify") {

    private val simps = simpTac(ths,faxs,taxs)

    private lazy val hideTrues = "ANON" by ((seq: Sequent) => {
      seq.ante.zipWithIndex.filter(_._1 == True).map(t => hideL(AntePosition.base0(t._2), True)).reverse.
        reduceRightOption[BelleExpr](_ & _).getOrElse(ident)
    })

    private lazy val hideFalses = "ANON" by ((seq: Sequent) => {
      seq.succ.zipWithIndex.filter(_._1 == False).map(t => hideR(SuccPosition.base0(t._2), False)).reverse.
        reduceRightOption[BelleExpr](_ & _).getOrElse(ident)
    })

    override def computeExpr(seq: Sequent): BelleExpr = {
      val succ =
<<<<<<< HEAD
        (List.range(1,seq.succ.length+1,1).foldRight(ident)
        ((i:Int,tac:BelleExpr)=> simps(i) & tac))
      (List.range(-1,-(seq.ante.length+1),-1).foldRight(succ)
        ((i:Int,tac:BelleExpr)=> simps(i) & tac)) & hideTrues & hideFalses
=======
        if(simpSuccs)
          (List.range(1,seq.succ.length+1,1).foldRight(ident) ((i:Int,tac:BelleExpr)=> simps(i) & tac))
        else
          ident
      if(simpAntes)
        (List.range(-1,-(seq.ante.length+1),-1).foldRight(succ) ((i:Int,tac:BelleExpr)=> simps(i) & tac))
      else succ
>>>>>>> 1e599875
    }
  }

  /** Term simplification indices */

  private def qeTermProof(t:String,tt:String,pre:Option[String] = None): ProvableSig =
  {
    pre match{
      case None => remember(Equal(t.asTerm,tt.asTerm),QE & done, namespace).fact
      case Some(f) => remember(Imply(f.asFormula,Equal(t.asTerm,tt.asTerm)),QE & done, namespace).fact
    }
  }

  //These are mostly just the basic unit and identity rules
  private lazy val mulArith = List(qeTermProof("0*F_()","0"), qeTermProof("F_()*0","0"), qeTermProof("1*F_()","F_()"),
    qeTermProof("F_()*1","F_()"), qeTermProof("-1*F_()","-F_()"), qeTermProof("F_()*-1","-F_()"))
  private lazy val plusArith = List(qeTermProof("0+F_()","F_()"), qeTermProof("F_()+0","F_()"))
  private lazy val minusArith = List( qeTermProof("F_()-0","F_()"),qeTermProof("0-F_()","-F_()"))
  //This is enabled by dependent rewriting
  private lazy val divArith = List(qeTermProof("0/F_()","0",Some("F_()>0")), qeTermProof("0/F_()","0",Some("F_()<0")))
  private lazy val powArith = List(qeTermProof("F_()^0","1",Some("F_()>0")), qeTermProof("F_()^0","1",Some("F_()<0")),
    qeTermProof("F_()^1","F_()"))

  //These may also be useful:
  //qeTermProof("F_()*(F_()^-1)","1",Some("F_()>0")), qeTermProof("(F_()^-1)*F_()","1",Some("F_()>0")))
  //qeTermProof("F_()+(-F_())","0"),qeTermProof("(-F_())+F_()","0"),
  //  qeTermProof("x-x","0"),
  //  qeTermProof("F_()+G_()-F_()","G_()"),
  //  qeTermProof("F_()+G_()-G_()","F_()"),

  def arithBaseIndex (t:Term,ctx:context) : List[ProvableSig] = {
    t match {
      case Plus(_,_) => plusArith
      case Minus(_,_) => minusArith
      case Times(_,_) => mulArith
      case Divide(_,_) => divArith
      case Power(_,_) => divArith
      case _ => List()
    }
  }

  //This generates theorems on the fly to simplify ground arithmetic (only for integers)
  //Note: this skips over any arithmetic whose outputs are not integers
  def arithGroundIndex (t:Term,ctx:context = emptyCtx) : List[ProvableSig] = {
    val res = t match {
      case Plus(n:Number,m:Number) => Some(n.value+m.value)
      case Minus(n:Number,m:Number) => Some(n.value-m.value)
      case Times(n:Number,m:Number) => Some(n.value*m.value)
      case Divide(n:Number,m:Number) => Some(n.value/m.value)
      case Power(n:Number,m:Number) => Some(n.value.pow(m.value.toInt))
      case Neg(n:Number) => Some(-n.value)
      case _ => None
    }
    res match {
      case None => List()
      case Some(v) if v.isValidInt =>
        val pr = proveBy(Equal(t,Number(v.toIntExact)),?(RCF))
        if(pr.isProved) List(pr)
        else List()
      case _ => List()
    }
  }

  private lazy val impReflexive = remember("p_() -> p_()".asFormula,prop & done, namespace).fact
  private lazy val eqSymmetricImp = remember("F_() = G_() -> G_() = F_()".asFormula,QE & done, namespace).fact

  //Constrained search for equalities of the form t = Num (or Num = t) in the context
  def groundEqualityIndex (t:Term,ctx:context) : List[ProvableSig] = {
      ctx.collectFirst(
        {
        case Equal(tt,n:Number) if tt.equals(t) =>
            impReflexive(
              USubst(SubstitutionPair(PredOf(Function("p_", None, Unit, Bool), Nothing), Equal(t,n:Number)) :: Nil))
        case Equal(n:Number,tt) if tt.equals(t) =>
            eqSymmetricImp(
              USubst(SubstitutionPair(FuncOf(Function("F_", None, Unit, Real), Nothing), n) ::
                     SubstitutionPair(FuncOf(Function("G_", None, Unit, Real), Nothing), t) :: Nil))
        }).toList
//    t match {
//      case v:Variable =>
//        ctx.collectFirst(
//          {
//          case Equal(vv:Variable,n:Number) if vv.equals(v) =>
//              impReflexive(
//                USubst(SubstitutionPair(PredOf(Function("p_", None, Unit, Bool), Nothing), Equal(vv:Variable,n:Number)) :: Nil))
//          case Equal(n:Number,vv:Variable) if vv.equals(v) =>
//              eqSymmetricImp(
//                USubst(SubstitutionPair(FuncOf(Function("F_", None, Unit, Real), Nothing), n) ::
//                       SubstitutionPair(FuncOf(Function("G_", None, Unit, Real), Nothing), v) :: Nil))
//          }).toList
//      case _ => List()
//
//    }
  }

  /** Formula simplification indices */
  private def propProof(f:String,ff:String,precond:Option[String] = None):ProvableSig =
  {
    precond match {
      case Some(pre) =>
        remember(Imply(pre.asFormula,Equiv(f.asFormula,ff.asFormula)), prop & done, namespace).fact
      case None =>
        remember(Equiv(f.asFormula,ff.asFormula), prop & done, namespace).fact
    }
  }

  //F_() -> (F_() <-> true)
  private lazy val tauto = propProof("F_()","true",Some("F_()"))
  //!(F_()) -> (F_() <-> false)
  private lazy val tauto2 = propProof("F_()","false",Some("!F_()"))

  //This is a critical index
  def baseIndex (f:Formula,ctx:context) : List[ProvableSig] = {
    f match {
      case True => List()
      case False => List()
      case _ => List(tauto,tauto2)
    }
  }

  private def qeFormulaProof(f:Option[String],t:String,tt:String):ProvableSig =
  {
    val ttt  = tt.asFormula
    f match{
      case None => remember(Equiv(t.asFormula,ttt),prop & QE & done, namespace).fact
      case Some(f) => remember(Imply(f.asFormula,Equiv(t.asFormula,ttt)),prop & QE & done, namespace).fact
    }
  }

  private lazy val ltNotReflex = qeFormulaProof(None,"F_()<F_()","false")
  private lazy val gtNotReflex = qeFormulaProof(None,"F_()>F_()","false")
  private lazy val neqNotReflex = qeFormulaProof(None,"F_()!=F_()","false")
  private lazy val equalReflex = qeFormulaProof(None,"F_() = F_()","true")
  private lazy val lessequalReflex = qeFormulaProof(None,"F_() <= F_()","true")
  private lazy val greaterequalReflex = qeFormulaProof(None,"F_() >= F_()","true")

  private lazy val eqSym = qeFormulaProof(Some("F_() = G_()"),"G_() = F_()","true")
  private lazy val neqSym = qeFormulaProof(Some("F_() != G_()"),"G_() != F_()","true")
  private lazy val gtNotSym = qeFormulaProof(Some("F_() > G_()"),"G_() > F_()","false")
  private lazy val ltNotSym = qeFormulaProof(Some("F_() < G_()"),"G_() < F_()","false")

  private def qeSearch(cmp1:(Term,Term)=>Formula,cmps:List[(Term,Term)=>Formula]) : List[ProvableSig] = {
    //Use partial QE because I don't want to do everything by hand..
    val f = "F_()".asTerm
    val g = "G_()".asTerm
    val key = cmp1(f,g)
    cmps.flatMap(
      (cmp:(Term,Term) => Formula) => {
          List(
            remember(Imply(cmp(f, g), Equiv(key, True)), prop & onAll(QE), namespace).fact,
            remember(Imply(cmp(f, g), Equiv(key, False)), prop & onAll(QE), namespace).fact,
            remember(Imply(cmp(g, f), Equiv(key, True)), prop & onAll(QE), namespace).fact,
            remember(Imply(cmp(g, f), Equiv(key, False)), prop & onAll(QE), namespace).fact
          )
      }
    ).filter(_.isProved)
  }

  private lazy val eqs = eqSym::qeSearch(Equal.apply,List(NotEqual.apply,Greater.apply,GreaterEqual.apply,Less.apply,LessEqual.apply))
  private lazy val neqs = neqSym::qeSearch(NotEqual.apply,List(Equal.apply,Greater.apply,GreaterEqual.apply,Less.apply,LessEqual.apply))
  private lazy val gts = gtNotSym::qeSearch(Greater.apply,List(Equal.apply,NotEqual.apply,GreaterEqual.apply,Less.apply,LessEqual.apply))
  private lazy val ges = qeSearch(GreaterEqual.apply,List(Equal.apply,NotEqual.apply,Greater.apply,Less.apply,LessEqual.apply))
  private lazy val lts = ltNotSym::qeSearch(Less.apply,List(Equal.apply,NotEqual.apply,Greater.apply,GreaterEqual.apply,LessEqual.apply))
  private lazy val les = qeSearch(LessEqual.apply,List(Equal.apply,NotEqual.apply,Greater.apply,GreaterEqual.apply,Less.apply))

  //This contains the basic heuristics for closing a comparison formula
  def cmpIndex (f:Formula,ctx:context) : List[ProvableSig] = {

    f match {
      // Reflexive cases
      // This protects against unification errors using Scala to inspect the term directly
      case bop:ComparisonFormula if bop.left==bop.right =>
        bop match{
          case Less(_,_) => List(ltNotReflex)
          case Greater(_,_) => List(gtNotReflex)
          case NotEqual(_,_) => List(neqNotReflex)
          case Equal(_,_) => List(equalReflex)
          case GreaterEqual(_,_) => List(greaterequalReflex)
          case LessEqual(_,_) => List(lessequalReflex)
        }
      //Closing by search
      case bop:ComparisonFormula =>
        bop match{
          case Less(_,_) => lts
          case Greater(_,_) => gts
          case NotEqual(_,_) => neqs
          case Equal(_,_) => eqs
          case GreaterEqual(_,_) => ges
          case LessEqual(_,_) => les
        }
      case _ => List()
    }

  }

  private lazy val andT = propProof("F_() & true","F_()")
  private lazy val Tand = propProof("true & F_()","F_()")
  private lazy val andF = propProof("F_() & false","false")
  private lazy val Fand = propProof("false & F_()","false")

  private lazy val implyT = propProof("F_() -> true","true")
  private lazy val Timply = propProof("true -> F_()","F_()")
  private lazy val implyF = propProof("F_() -> false","!F_()")
  private lazy val Fimply = propProof("false -> F_()","true")

  private lazy val orT = propProof("F_() | true","true")
  private lazy val Tor = propProof("true | F_()","true")
  private lazy val orF = propProof("F_() | false","F_()")
  private lazy val For = propProof("false | F_()","F_()")

  private lazy val equivT = propProof("F_() <-> true","F_()")
  private lazy val Tequiv = propProof("true <-> F_()","F_()")
  private lazy val equivF = propProof("F_() <-> false","!F_()")
  private lazy val Fequiv = propProof("false <-> F_()","!F_()")

  private lazy val notT = propProof("!true","false")
  private lazy val notF = propProof("!false","true")

  private lazy val forallTrue = remember("(\\forall x_ true)<->true".asFormula, auto, namespace).fact
  private lazy val forallFalse = remember("(\\forall x_ false)<->false".asFormula, auto, namespace).fact
  private lazy val existsTrue = remember("(\\exists x_ true)<->true".asFormula, auto, namespace).fact
  private lazy val existsFalse = remember("(\\exists x_ false)<->false".asFormula, auto, namespace).fact

  def boolIndex (f:Formula,ctx:context) : List[ProvableSig] ={
    f match {
      //Note: more pattern matching possible here
      case And(l,r) => List(andT,Tand,andF,Fand)
      case Imply(l,r) => List(implyT,Timply,implyF,Fimply)
      case Or(l,r) => List(orT,Tor,orF,For)
      case Equiv(l,r) =>  List(equivT,Tequiv,equivF,Fequiv)
      case Not(u) => List(notT,notF,DerivedAxioms.doubleNegationAxiom.fact)
      case Forall(_,_) => List(forallTrue,forallFalse)
      case Exists(_,_) => List(existsTrue,existsFalse)
      case _ => List()
    }
  }

  def chaseIndex(f:Formula,ctx:context) : List[ProvableSig] = {
    val id = proveBy(Equiv(f,f),byUS(DerivedAxioms.equivReflexiveAxiom.fact))
    val cpr = chaseFor(3,3,e=>AxiomIndex.axiomsFor(e),(s,p)=>pr=>pr)(SuccPosition(1,1::Nil))(id)
    List(cpr)
  }

  def emptyTaxs(t:Term,ctx:context) : List[ProvableSig] = List()
  def emptyFaxs(f:Formula,ctx:context) : List[ProvableSig] = List()

}<|MERGE_RESOLUTION|>--- conflicted
+++ resolved
@@ -716,20 +716,13 @@
 
     override def computeExpr(seq: Sequent): BelleExpr = {
       val succ =
-<<<<<<< HEAD
-        (List.range(1,seq.succ.length+1,1).foldRight(ident)
-        ((i:Int,tac:BelleExpr)=> simps(i) & tac))
-      (List.range(-1,-(seq.ante.length+1),-1).foldRight(succ)
-        ((i:Int,tac:BelleExpr)=> simps(i) & tac)) & hideTrues & hideFalses
-=======
         if(simpSuccs)
-          (List.range(1,seq.succ.length+1,1).foldRight(ident) ((i:Int,tac:BelleExpr)=> simps(i) & tac))
+          List.range(1,seq.succ.length+1,1).foldRight(ident) ((i:Int,tac:BelleExpr)=> simps(i) & tac)
         else
           ident
-      if(simpAntes)
-        (List.range(-1,-(seq.ante.length+1),-1).foldRight(succ) ((i:Int,tac:BelleExpr)=> simps(i) & tac))
-      else succ
->>>>>>> 1e599875
+      (if(simpAntes)
+        List.range(-1,-(seq.ante.length+1),-1).foldRight(succ) ((i:Int,tac:BelleExpr)=> simps(i) & tac)
+      else succ) & hideTrues & hideFalses
     }
   }
 
