/**
* Copyright (c) Carnegie Mellon University. CONFIDENTIAL
* See LICENSE.txt for the conditions of this license.
*/
package edu.cmu.cs.ls.keymaerax.parser

import edu.cmu.cs.ls.keymaerax.core.{Expression, Formula}
import edu.cmu.cs.ls.keymaerax.parser.KeYmaeraXLexer.TokenStream

/**
 * Parse an axiom string to a list of named formulas that are to be used as axioms in a theory.
 * Created by nfulton on 6/11/15.
 * @author nfulton
 */
object KeYmaeraXAxiomParser extends (String => List[(String,Formula)]) {
  private val DEBUG = System.getProperty("DEBUG", "false")=="true"

  /**
   * @todo sort checking.
   * @param input The contents of the axiom file.
   * @return A list of named axioms occurring in the file.
   */
  def apply(input: String) : List[(String,Formula)] = {
    val tokens = KeYmaeraXLexer.inMode(input, AxiomFileMode())
    if (DEBUG) println("Tokens are: " + tokens)
    try {
      val (decls, axiomTokens) = KeYmaeraXDeclarationsParser(tokens)
      val axioms = parseAxioms(axiomTokens)
<<<<<<< HEAD
      if (!KeYmaeraXParser.LAX) assert(axioms.forall(ax => KeYmaeraXDeclarationsParser.typeAnalysis(decls, ax._2)), "type analysis of axioms")
=======
      //@note axiom file does not declare symbols
//      assert(axioms.forall(ax => KeYmaeraXDeclarationsParser.typeAnalysis(decls, ax._2)), "type analysis of axioms")
>>>>>>> f867d726
      axioms
    } catch {case e: ParseException => throw e.inContext("axiom file"/*input*/)}
  }


  /**
   * Very simple -- just read until AXIOM_END.
   * @param input Token string for the axiom file.
   * @return A list of axiom names and the associated formulas.
   */
  def parseAxioms(input: TokenStream): List[(String, Formula)] = {
    require(input.endsWith(List(Token(EOF))), "token streams have to end in " + EOF)
    require(input.head.tok.equals(AXIOM_BEGIN), "expected ALP file to begin with Axion block but found " + input.head)
    val (nextAxiom, nextFormula, remainder) = parseNextAxiom(input)
    if(remainder.length == 1 && remainder.head.tok.equals(EOF))
      List((nextAxiom, nextFormula))
    else
      (nextAxiom, nextFormula) +: parseAxioms(remainder)
  }

  def parseNextAxiom(input: TokenStream): (String, Formula, TokenStream) = {
    require(input.head.tok.equals(AXIOM_BEGIN), "expected ALP file to begin with Axiom block.")
    require(input.tail.head.tok.isInstanceOf[LEMMA_AXIOM_NAME], "expected ALP block to have a string as a name")

    val name = input.tail.head match {
      case Token(LEMMA_AXIOM_NAME(x),_) => x
      case _ => throw new AssertionError("Require should have failed.")
    }
    if (DEBUG) println("Axiom " + name)
    //Find the End. token and exclude it.
    val (axiomTokens, remainderTokens) =
      input.tail.tail.span(x => !x.tok.equals(END_BLOCK)) //1st element is AXIOM_BEGIN, 2nd is AXIOM_NAME.

    try {
      val axiom = KeYmaeraXParser.formulaTokenParser(axiomTokens :+ Token(EOF, UnknownLocation))
      (name, axiom, remainderTokens.tail)
    } catch {
      case e: ParseException => throw e.inContext(input.toString, " Error occurred while parsing formula associated with axiom named " + name)
      case e: AssertionError => throw new AssertionError(e.getMessage + " Error occurred while parsing formula associated with axiom named " + name)
    }
  }

}<|MERGE_RESOLUTION|>--- conflicted
+++ resolved
@@ -26,12 +26,8 @@
     try {
       val (decls, axiomTokens) = KeYmaeraXDeclarationsParser(tokens)
       val axioms = parseAxioms(axiomTokens)
-<<<<<<< HEAD
-      if (!KeYmaeraXParser.LAX) assert(axioms.forall(ax => KeYmaeraXDeclarationsParser.typeAnalysis(decls, ax._2)), "type analysis of axioms")
-=======
       //@note axiom file does not declare symbols
-//      assert(axioms.forall(ax => KeYmaeraXDeclarationsParser.typeAnalysis(decls, ax._2)), "type analysis of axioms")
->>>>>>> f867d726
+//      assert(KeYmaeraXParser.LAX || axioms.forall(ax => KeYmaeraXDeclarationsParser.typeAnalysis(decls, ax._2)), "type analysis of axioms")
       axioms
     } catch {case e: ParseException => throw e.inContext("axiom file"/*input*/)}
   }
