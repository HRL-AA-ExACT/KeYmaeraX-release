/**
  * Copyright (c) Carnegie Mellon University.
  * See LICENSE.txt for the conditions of this license.
  */
package edu.cmu.cs.ls.keymaerax.bellerophon

import edu.cmu.cs.ls.keymaerax.btactics.RenUSubst
import edu.cmu.cs.ls.keymaerax.core.{Sequent, Provable}
import edu.cmu.cs.ls.keymaerax.btactics.{UnificationException, UnificationMatch}
import edu.cmu.cs.ls.keymaerax.btactics.Idioms.?

/**
 * Sequential interpreter for Bellerophon tactic expressions.
 * @param listeners Pre- and pos-processing hooks for step-wise tactic execution.
 * @author Nathan Fulton
 */
case class SequentialInterpreter(listeners : Seq[IOListener] = Seq()) extends Interpreter {
  override def apply(expr: BelleExpr, v: BelleValue): BelleValue = {
    listeners.foreach(_.begin(v, expr))

    val result = expr match {
      case named: NamedTactic => apply(named.tactic, v)
      case builtIn : BuiltInTactic => v match {
        case BelleProvable(pr) => try { BelleProvable(builtIn.execute(pr)) } catch { case e: BelleError => throw e.inContext(BelleDot, pr.prettyString) }
        case _ => throw new BelleError(s"Attempted to apply a built-in tactic to a non-Provable value: ${v.getClass.getName}").inContext(BelleDot, "")
      }
      case BuiltInPositionTactic(_) | BuiltInLeftTactic(_) | BuiltInRightTactic(_) | BuiltInTwoPositionTactic(_) | DependentPositionTactic(_) =>
        throw new BelleError(s"Need to instantiate position tactic ($expr) before evaluating with top-level interpreter.").inContext(expr, "")
      case AppliedPositionTactic(positionTactic, pos) => v match {
        case BelleProvable(pr) => try {
          BelleProvable(positionTactic.computeResult(pr, pos))
        } catch {
          case e: BelleError => throw e.inContext(positionTactic + " at " + pos, pr.prettyString)
        }}
      case positionTactic@AppliedTwoPositionTactic(_, posOne, posTwo) => v match {
        case BelleProvable(pr) => try {
          BelleProvable(positionTactic.computeResult(pr))
        } catch {
          case e: BelleError => throw e.inContext(positionTactic + " at " + posOne + ", " + posTwo, pr.prettyString)
        }}
      case SeqTactic(left, right, location) =>
        val leftResult = try { apply(left, v) } catch {case e: BelleError => throw e.inContext(SeqTactic(e.context, right, location), "Failed left-hand side of &: " + left)}
        try { apply(right, leftResult) } catch {case e: BelleError => throw e.inContext(SeqTactic(left, e.context, location), "Failed right-hand side of &: " + right)}
      case d: DependentTactic => try {
        val valueDependentTactic = d.computeExpr(v)
        apply(valueDependentTactic, v)
<<<<<<< HEAD
      } catch {
        case e: BelleError => throw e.inContext(d, v.prettyString)
        case e: Throwable => throw new BelleError("Unable to create dependent tactic", e).inContext(d, "")
      }
      case it: InputTactic[_] => try {
        apply(it.computeExpr(), v)
      } catch {
        case e: BelleError => throw e.inContext(it, v.prettyString)
        case e: Throwable => throw new BelleError("Unable to create inpyt tactic", e).inContext(it, "")
      }
=======
      } catch { case e: BelleError => throw e.inContext(d.toString, v.prettyString) }
      case e :InputPositionTactic[_] => try {
        apply(e.computeExpr(), v)
      } catch { case e: BelleError => throw e.inContext(e.toString, v.prettyString)}
      case e : InputTactic[_] => try {
        apply(e.computeExpr(), v)
      } catch { case e: BelleError => throw e.inContext(e.toString, v.prettyString) }
>>>>>>> 19bedac0
      case PartialTactic(child) => try { apply(child, v) } catch {case e: BelleError => throw e.inContext(PartialTactic(e.context), "Failed partial child: " + child) }
      case EitherTactic(left, right, location) => try {
          val leftResult = apply(left, v)
          (leftResult, left) match {
            case (BelleProvable(p), _) if p.isProved => leftResult
            case (_, x: PartialTactic) => leftResult
            case _ => throw new BelleError("Non-partials must close proof.").inContext(EitherTactic(BelleDot, right, location), "Failed left-hand side of |:" + left)
          }
        } catch {
          //@todo catch a little less. Just catching proper tactic exceptions, maybe some ProverExceptions et al., not swallow everything
          case eleft: BelleError =>
            val rightResult = try { apply(right, v) } catch {case e: BelleError => throw e.inContext(EitherTactic(eleft.context, e.context, location), "Failed: both left-hand side and right-hand side " + expr)}
            (rightResult, right) match {
              case (BelleProvable(p), _) if p.isProved => rightResult
              case (_, x: PartialTactic) => rightResult
              case _ => throw new BelleError("Non-partials must close proof.").inContext(EitherTactic(left, BelleDot, location), "Failed right-hand side of |: " + right)
            }
        }
      case SaturateTactic(child, annotation, location) =>
        var prev: BelleValue = null
        var result: BelleValue = v
        do {
          prev = result
          //@todo effect on listeners etc.
          try { result = apply(child, result) } catch {case e: BelleError => /*@note child no longer applicable */ result = prev }
        } while (result != prev)
        result
      case RepeatTactic(child, times, annotation, location) =>
        var result = v
        for (i <- 1 to times) try {
          result = apply(child, result)
        } catch {
          case e: BelleError => throw e.inContext(RepeatTactic(e.context, times, annotation, location),
            "Failed on repetition " + i + " of " + times + ": " + child)
        }
        result
      case BranchTactic(children, location) => v match {
        case BelleProvable(p) =>
          if(children.length != p.subgoals.length)
            throw new BelleError("<(e)(v) is only defined when len(e) = len(v), but " + children.length + "!=" + p.subgoals.length).inContext(expr, "")
          //Compute the results of piecewise applications of children to provable subgoals.
          val results : Seq[Provable] =
            (children zip p.subgoals) map (pair => {
              val e_i = pair._1
              val s_i = pair._2
              val ithResult =  try { apply(e_i, bval(s_i)) } catch {case e: BelleError => throw e.inContext(BranchTactic(children.map(c => if (c != e_i) c else e.context), location), "Failed on branch " + e_i)}
              ithResult match {
                case BelleProvable(resultingProvable) =>
                  if(resultingProvable.isProved || e_i.isInstanceOf[PartialTactic]) resultingProvable
                  else throw new BelleError("Every branching tactic must close its associated goal or else be annotated as a PartialTactic").inContext(expr, "")
                case _ => throw new BelleError("Each piecewise application in a Branching tactic should result in a provable.").inContext(expr, "")
              }
            })

          // Compute a single provable that contains the combined effect of all the piecewise computations.
          // The Int is threaded through to keep track of indexes changing, which can occur when a subgoal
          // is replaced with 0 new subgoals.
          val combinedEffect =
            results.foldLeft((p, 0))((op : (Provable, Int), subderivation : Provable) => {
              replaceConclusion(op._1, op._2, subderivation)
            })
          BelleProvable(combinedEffect._1)
        case _ => throw new BelleError("Cannot perform branching on a goal that is not a BelleValue of type Provable.").inContext(expr, "")
        }
      case DoAll(e, location) =>
        val provable = v match {
          case BelleProvable(p) => p
          case _ => throw new BelleError("Cannot attempt DoAll with a non-Provable value.").inContext(expr, "")
        }
        //@todo actually it would be nice to throw without wrapping inside an extra BranchTactic context
        try { apply(BranchTactic(Seq.tabulate(provable.subgoals.length)(_ => e), location), v) } catch {case e: BelleError => throw e.inContext(DoAll(e.context, location), "") }
      case t@USubstPatternTactic(children, location) => {
        val provable = v match {
          case BelleProvable(p) => p
          case _ => throw new BelleError("Cannot attempt US unification with a non-Provable value.").inContext(expr, "")
        }

        if(provable.subgoals.length != 1)
          throw new BelleError("Unification of multi-sequent patterns is not currently supported.").inContext(expr, "")

        //@todo loop through all using the first one whose unificatoin and tactic application ends up being successful as opposed to committing to first unifiable case.
        //Attempt to find a child that unifies with the input.
        val unification : (UnificationMatch.Subst, RenUSubst => BelleExpr) = children.map(pair => {
          val ty = pair._1
          val expr = pair._2
          ty match {
            case SequentType(s) => try {
              Some((UnificationMatch(s, provable.subgoals.head), expr))
            } catch {
              // in contrast to .unifiable, this suppresses "Sequent un-unifiable Un-Unifiable" message, which clutter STDIO.
              case e: UnificationException => None
            }
            case _ => throw new BelleError("Cannot unify non-sequent types.").inContext(t, "")
          }
          })
          .filter(_.isDefined).map(_.get)
          .headOption.getOrElse(throw new BelleError("USubst Pattern Incomplete -- could not find a unifier for any option").inContext(t, ""))

        apply(unification._2(unification._1.asInstanceOf[RenUSubst]), v)
      }
    }

    listeners.foreach(l => l.end(v, expr, result))
    result
  }

  /** Maps sequents to BelleProvables. */
  private def bval(s: Sequent) = BelleProvable(Provable.startProof(s))

  /**
   * Replaces the nth subgoal of original with the remaining subgoals of result.
   * @param original A Provable whose nth subgoal is equal to "result".
   * @param n The numerical index of the subgoal of original to rewrite (Seqs are zero-indexed)
   * @param subderivation
   * @return A pair of:
   *         * A new provable that is identical to original, except that the nth subgoal is replaced with the remaining subgoals of result; and
   *         * The new index of the (n+1)th goal. //@todo clarify
   * @todo result is undefined. Subderivation rather
   */
  private def replaceConclusion(original: Provable, n: Int, subderivation: Provable): (Provable, Int) = {
    assert(original.subgoals.length > n, s"$n is a bad index for Provable with ${original.subgoals.length} subgoals: $original")
    if(original.subgoals(n) != subderivation.conclusion)
      throw new BelleError(s"Subgoal #$n of the original provable (${original.subgoals(n)}}) should be equal to the conclusion of the subderivation (${subderivation.conclusion}})")
    val newProvable = original(subderivation, n)
    val nextIdx = if(subderivation.isProved) n else n + 1
    (newProvable, nextIdx)
  }
}<|MERGE_RESOLUTION|>--- conflicted
+++ resolved
@@ -28,7 +28,9 @@
         throw new BelleError(s"Need to instantiate position tactic ($expr) before evaluating with top-level interpreter.").inContext(expr, "")
       case AppliedPositionTactic(positionTactic, pos) => v match {
         case BelleProvable(pr) => try {
-          BelleProvable(positionTactic.computeResult(pr, pos))
+          //@todo need to pattern match on (pos: PositionLocator) and figure out what to do next.
+          ???
+//          BelleProvable(positionTactic.computeResult(pr, pos))
         } catch {
           case e: BelleError => throw e.inContext(positionTactic + " at " + pos, pr.prettyString)
         }}
@@ -44,7 +46,6 @@
       case d: DependentTactic => try {
         val valueDependentTactic = d.computeExpr(v)
         apply(valueDependentTactic, v)
-<<<<<<< HEAD
       } catch {
         case e: BelleError => throw e.inContext(d, v.prettyString)
         case e: Throwable => throw new BelleError("Unable to create dependent tactic", e).inContext(d, "")
@@ -53,17 +54,14 @@
         apply(it.computeExpr(), v)
       } catch {
         case e: BelleError => throw e.inContext(it, v.prettyString)
-        case e: Throwable => throw new BelleError("Unable to create inpyt tactic", e).inContext(it, "")
+        case e: Throwable => throw new BelleError("Unable to create input tactic", e).inContext(it, "")
       }
-=======
-      } catch { case e: BelleError => throw e.inContext(d.toString, v.prettyString) }
-      case e :InputPositionTactic[_] => try {
-        apply(e.computeExpr(), v)
-      } catch { case e: BelleError => throw e.inContext(e.toString, v.prettyString)}
-      case e : InputTactic[_] => try {
-        apply(e.computeExpr(), v)
-      } catch { case e: BelleError => throw e.inContext(e.toString, v.prettyString) }
->>>>>>> 19bedac0
+      case ipt :InputPositionTactic[_] => try {
+        apply(ipt.computeExpr(), v)
+      } catch {
+        case e: BelleError => throw e.inContext(e.toString, v.prettyString)
+        case e: Throwable => throw new BelleError("Unable to create input position tactic", e).inContext(ipt, "")
+      }
       case PartialTactic(child) => try { apply(child, v) } catch {case e: BelleError => throw e.inContext(PartialTactic(e.context), "Failed partial child: " + child) }
       case EitherTactic(left, right, location) => try {
           val leftResult = apply(left, v)
