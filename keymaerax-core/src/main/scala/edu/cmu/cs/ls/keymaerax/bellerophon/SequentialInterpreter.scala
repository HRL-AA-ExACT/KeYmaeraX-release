--- conflicted
+++ resolved
@@ -30,7 +30,6 @@
     }
     listeners.foreach(_.begin(v, expr))
     try {
-<<<<<<< HEAD
       val result = runExpr(expr, v)
       listeners.foreach(l => l.end(v, expr, Left(result)))
       result
@@ -52,53 +51,15 @@
 
   /** Returns the result of running tactic `expr` on value `v`. */
   protected def runExpr(expr: BelleExpr, v: BelleValue): BelleValue = expr match {
-    case DefTactic(_, _) => v //@note noop, but included for serialization purposes
-    case DefExpression(Equal(fn@FuncOf(name, arg), t)) =>
-      val subst = arg match {
-        case Nothing => SubstitutionPair(fn, t)::Nil
-        case term => SubstitutionPair(FuncOf(name, DotTerm()), t.replaceFree(term, DotTerm()))::Nil
-      }
-      //@todo should Let(fn=t) in remainder with expand(fn);expanded ending let and continue expanded after let
-      apply(TactixLibrary.US(USubst(subst)), v)
-    case DefExpression(Equiv(p@PredOf(name, arg), q)) =>
-      val subst = arg match {
-        case Nothing => SubstitutionPair(p, q)::Nil
-        case term => SubstitutionPair(FuncOf(name, DotTerm()), q.replaceFree(term, DotTerm()))::Nil
-      }
-      //@todo should Let(fn=t) in remainder with expand(fn);expanded ending let and continue expanded after let
-      apply(TactixLibrary.US(USubst(subst)), v)
-    case ExpandDef(_) => v
-    case ApplyDefTactic(DefTactic(_, t)) => apply(t, v)
-    case named: NamedTactic => apply(named.tactic, v)
     case builtIn: BuiltInTactic => v match {
-      case BelleProvable(pr, _) => try {
-        BelleProvable(builtIn.execute(pr))
+      case BelleProvable(pr, lbl) => try {
+        BelleProvable(builtIn.execute(pr), lbl)
       } catch {
         case e: BelleThrowable => throw e.inContext(BelleDot, pr.prettyString)
       }
       case _ => throw new BelleThrowable(s"Attempted to apply a built-in tactic to a value that is not a Provable: ${v.getClass.getName}").inContext(BelleDot, "")
     }
-    case LabelBranch(label) => v match {
-      case BelleProvable(pr, Some(labels)) => BelleProvable(pr, Some(labels :+ label))
-      case BelleProvable(pr, None) => BelleProvable(pr, Some(label :: Nil))
-      case _ => throw new BelleThrowable(s"Attempted to give a label to a value that is not a Provable: ${v.getClass.getName}").inContext(BelleDot, "")
-    }
-    case (_: BuiltInPositionTactic) | (_:BuiltInLeftTactic) | (_:BuiltInRightTactic) | (_:BuiltInTwoPositionTactic) | (_:DependentPositionTactic) =>
-      throw new BelleThrowable(s"Need to apply position tactic at a position before executing it: ${expr}(???)").inContext(expr, "")
-    case AppliedPositionTactic(positionTactic, pos) => v match {
-      case BelleProvable(pr, _) => try {
-        BelleProvable(positionTactic.apply(pos).computeResult(pr))
-      } catch {
-        case e: BelleThrowable => throw e.inContext(positionTactic + " at " + pos, pr.prettyString)
-      }
-    }
-    case positionTactic@AppliedBuiltinTwoPositionTactic(_, posOne, posTwo) => v match {
-      case BelleProvable(pr, _) => try {
-        BelleProvable(positionTactic.computeResult(pr))
-      } catch {
-        case e: BelleThrowable => throw e.inContext(positionTactic + " at " + posOne + ", " + posTwo, pr.prettyString)
-      }
-    }
+
     case SeqTactic(left, right) => left match {
       //@todo on ExpandDef: postpone right until after let
       //          case ExpandDef(DefExpression(Equal(FuncOf(name, arg), t))) =>
@@ -120,226 +81,69 @@
           case e: BelleThrowable => throw e.inContext(SeqTactic(left, e.context), "Failed right-hand side of &: " + right)
         }
     }
-    case d: DependentTactic => try {
-      val valueDependentTactic = d.computeExpr(v)
-      apply(valueDependentTactic, v)
-    } catch {
-      case e: BelleFriendlyUserMessage => throw e
-      case e: BelleThrowable => throw e.inContext(d, v.prettyString)
-      //@todo unable to create is a serious error in the tactic not just an "oops whatever try something else exception"
-      case e: Throwable => throw new BelleThrowable("Unable to create dependent tactic: " + e.getMessage, e).inContext(d, "")
-    }
-    case it: InputTactic => try {
-      apply(it.computeExpr(), v)
-    } catch {
-      case e: BelleThrowable => throw e.inContext(it, v.prettyString)
-      case e: Throwable => throw new BelleThrowable("Unable to create input tactic: " + e.getMessage, e).inContext(it, "")
-    }
-    case PartialTactic(child, _) => try {
-      apply(child, v)
-    } catch {
-      case e: BelleThrowable => throw e.inContext(PartialTactic(e.context), "Tactic declared as partial failed to run: " + child)
-    }
+
     case EitherTactic(left, right) => try {
       apply(left, v)
     } catch {
       case eleft: BelleThrowable =>
         try {
           apply(right, v)
-=======
-      val result: BelleValue =
-      expr match {
-        case builtIn: BuiltInTactic => v match {
-          case BelleProvable(pr, lbl) => try {
-            BelleProvable(builtIn.execute(pr), lbl)
-          } catch {
-            case e: BelleThrowable => throw e.inContext(BelleDot, pr.prettyString)
-          }
-          case _ => throw new BelleThrowable(s"Attempted to apply a built-in tactic to a value that is not a Provable: ${v.getClass.getName}").inContext(BelleDot, "")
-        }
-
-        case SeqTactic(left, right) => left match {
-          //@todo on ExpandDef: postpone right until after let
-          //          case ExpandDef(DefExpression(Equal(FuncOf(name, arg), t))) =>
-          //            val dotArg = if (arg.sort == Unit) Nothing else DotTerm()
-          //            apply(Let(FuncOf(name, dotArg), t.replaceFree(arg, DotTerm()), right), v)
-          //          case ExpandDef(DefExpression(Equiv(p@PredOf(name, arg), q))) =>
-          //            val dotArg = if (arg.sort == Unit) Nothing else DotTerm()
-          //            apply(Let(PredOf(name, dotArg), q.replaceFree(arg, DotTerm()), right), v)
-          case _ =>
-            val leftResult = try {
-              apply(left, v)
-            } catch {
-              case e: BelleThrowable => throw e.inContext(SeqTactic(e.context, right), "Failed left-hand side of &: " + left)
-            }
-
-            try {
-              apply(right, leftResult)
-            } catch {
-              case e: BelleThrowable => throw e.inContext(SeqTactic(left, e.context), "Failed right-hand side of &: " + right)
-            }
-        }
-
-        case EitherTactic(left, right) => try {
-          apply(left, v)
->>>>>>> 579c8e52
         } catch {
           case eright: BelleThrowable => throw eright.inContext(EitherTactic(eleft.context, eright.context),
             "Failed: both left-hand side and right-hand side " + expr)
         }
-<<<<<<< HEAD
-    }
+    }
+
+    case BranchTactic(children) => v match {
+      case BelleProvable(p, lbl) =>
+        if (children.length != p.subgoals.length)
+          throw new BelleThrowable("<(e)(v) is only defined when len(e) = len(v), but " +
+            children.length + "!=" + p.subgoals.length + " subgoals (v)\n" +
+            p.subgoals.map(_.prettyString).mkString("\n===================\n")).inContext(expr, "")
+        //Compute the results of piecewise applications of children to provable subgoals.
+        val results: Seq[Either[BelleValue,BelleThrowable]] =
+          (children zip p.subgoals) map (pair => {
+            val e_i = pair._1
+            val s_i = pair._2
+            try {
+              Left(apply(e_i, bval(s_i)))
+            } catch {
+              case e: BelleThrowable => Right(e.inContext(BranchTactic(children.map(c => if (c != e_i) c else e.context)), "Failed on branch " + e_i))
+            }
+          })
+
+        val errors = results.collect({case Right(r) => r})
+        if (errors.nonEmpty) throw errors.reduce[BelleThrowable](new CompoundException(_, _))
+
+        // Compute a single provable that contains the combined effect of all the piecewise computations.
+        // The Int is threaded through to keep track of indexes changing, which can occur when a subgoal
+        // is replaced with 0 new subgoals (also means: drop labels).
+        def createLabels(start: Int, end: Int): List[BelleLabel] = (start until end).map(i => BelleTopLevelLabel(s"$i")).toList
+
+        //@todo preserve labels from parent p (turn new labels into sublabels)
+        val combinedEffect =
+          results.collect({case Left(l) => l}).foldLeft[(ProvableSig, Int, Option[List[BelleLabel]])]((p, 0, None))({ case ((cp: ProvableSig, cidx: Int, clabels: Option[List[BelleLabel]]), subderivation: BelleProvable) => {
+            val (combinedProvable, nextIdx) = replaceConclusion(cp, cidx, subderivation.p)
+            val combinedLabels: Option[List[BelleLabel]] = (clabels, subderivation.label) match {
+              case (Some(origLabels), Some(newLabels)) =>
+                Some(origLabels.patch(cidx, newLabels, 0))
+              case (Some(origLabels), None) =>
+                Some(origLabels.patch(cidx, createLabels(origLabels.length, origLabels.length + (nextIdx - cidx)), 0))
+              case (None, Some(newLabels)) =>
+                Some(createLabels(0, cidx) ++ newLabels)
+              case (None, None) => None
+            }
+            (combinedProvable, nextIdx, combinedLabels)
+          }})
+        BelleProvable(combinedEffect._1, if (combinedEffect._3.isEmpty) None else combinedEffect._3)
+      case _ => throw new BelleThrowable("Cannot perform branching on a goal that is not a BelleValue of type Provable.").inContext(expr, "")
+    }
+
     case AfterTactic(left, right) =>
       val leftResult: Either[BelleValue, BelleValue] = try {
         Left(apply(left, v))
       } catch {
         case eleft: BelleThrowable =>
-=======
-
-        case BranchTactic(children) => v match {
-          case BelleProvable(p, lbl) =>
-            if (children.length != p.subgoals.length)
-              throw new BelleThrowable("<(e)(v) is only defined when len(e) = len(v), but " +
-                children.length + "!=" + p.subgoals.length + " subgoals (v)\n" +
-                p.subgoals.map(_.prettyString).mkString("\n===================\n")).inContext(expr, "")
-            //Compute the results of piecewise applications of children to provable subgoals.
-            val results: Seq[Either[BelleValue,BelleThrowable]] =
-            (children zip p.subgoals) map (pair => {
-              val e_i = pair._1
-              val s_i = pair._2
-              try {
-                Left(apply(e_i, bval(s_i)))
-              } catch {
-                case e: BelleThrowable => Right(e.inContext(BranchTactic(children.map(c => if (c != e_i) c else e.context)), "Failed on branch " + e_i))
-              }
-            })
-
-            val errors = results.collect({case Right(r) => r})
-            if (errors.nonEmpty) throw errors.reduce[BelleThrowable](new CompoundException(_, _))
-
-            // Compute a single provable that contains the combined effect of all the piecewise computations.
-            // The Int is threaded through to keep track of indexes changing, which can occur when a subgoal
-            // is replaced with 0 new subgoals (also means: drop labels).
-            def createLabels(start: Int, end: Int): List[BelleLabel] = (start until end).map(i => BelleTopLevelLabel(s"$i")).toList
-
-            //@todo preserve labels from parent p (turn new labels into sublabels)
-            val combinedEffect =
-            results.collect({case Left(l) => l}).foldLeft[(ProvableSig, Int, Option[List[BelleLabel]])]((p, 0, None))({ case ((cp: ProvableSig, cidx: Int, clabels: Option[List[BelleLabel]]), subderivation: BelleProvable) => {
-              val (combinedProvable, nextIdx) = replaceConclusion(cp, cidx, subderivation.p)
-              val combinedLabels: Option[List[BelleLabel]] = (clabels, subderivation.label) match {
-                case (Some(origLabels), Some(newLabels)) =>
-                  Some(origLabels.patch(cidx, newLabels, 0))
-                case (Some(origLabels), None) =>
-                  Some(origLabels.patch(cidx, createLabels(origLabels.length, origLabels.length + (nextIdx - cidx)), 0))
-                case (None, Some(newLabels)) =>
-                  Some(createLabels(0, cidx) ++ newLabels)
-                case (None, None) => None
-              }
-              (combinedProvable, nextIdx, combinedLabels)
-            }})
-            BelleProvable(combinedEffect._1, if (combinedEffect._3.isEmpty) None else combinedEffect._3)
-          case _ => throw new BelleThrowable("Cannot perform branching on a goal that is not a BelleValue of type Provable.").inContext(expr, "")
-        }
-
-        case AfterTactic(left, right) =>
-          val leftResult: Either[BelleValue, BelleValue] = try {
-            Left(apply(left, v))
-          } catch {
-            case eleft: BelleThrowable =>
-              try {
-                Right(apply(right, new BelleThrowable(eleft.getMessage, eleft.getCause) with BelleValue))
-              } catch {
-                case eright: BelleThrowable => throw eright.inContext(EitherTactic(eleft.context, eright.context),
-                  "Failed: both left-hand side and right-hand side " + expr)
-              }
-          }
-          leftResult match {
-            case Left(lr: BelleValue) => apply(right, lr)
-            case Right(rr: BelleValue) => rr
-          }
-
-        case SaturateTactic(child) =>
-          var prev: BelleValue = null
-          var result: BelleValue = v
-          do {
-            prev = result
-            try {
-              result = apply(child, result)
-            } catch {
-              case e: BelleThrowable => /*@note child no longer applicable */ result = prev
-            }
-          } while (result != prev)
-          result
-
-        case RepeatTactic(child, times) =>
-          var result = v
-          for (i <- 1 to times) try {
-            result = apply(child, result)
-          } catch {
-            case e: BelleThrowable => throw e.inContext(RepeatTactic(e.context, times),
-              "Failed while repating tactic " + i + "th iterate of " + times + ": " + child)
-          }
-          result
-
-        case (_: BuiltInPositionTactic) | (_:BuiltInLeftTactic) | (_:BuiltInRightTactic) | (_:BuiltInTwoPositionTactic) | (_:DependentPositionTactic) =>
-          throw new BelleThrowable(s"Need to apply position tactic at a position before executing it: ${expr}(???)").inContext(expr, "")
-
-        case AppliedPositionTactic(positionTactic, pos) => v match {
-          case BelleProvable(pr, lbl) => try {
-            BelleProvable(positionTactic.apply(pos).computeResult(pr), lbl)
-          } catch {
-            case e: BelleThrowable => throw e.inContext(positionTactic + " at " + pos, pr.prettyString)
-          }
-        }
-
-        case positionTactic@AppliedBuiltinTwoPositionTactic(_, posOne, posTwo) => v match {
-          case BelleProvable(pr, lbl) => try {
-            BelleProvable(positionTactic.computeResult(pr), lbl)
-          } catch {
-            case e: BelleThrowable => throw e.inContext(positionTactic + " at " + posOne + ", " + posTwo, pr.prettyString)
-          }
-        }
-
-       case d: DependentTactic => try {
-          val valueDependentTactic = d.computeExpr(v)
-          apply(valueDependentTactic, v)
-        } catch {
-          case e: BelleFriendlyUserMessage => throw e
-          case e: BelleThrowable => throw e.inContext(d, v.prettyString)
-            //@todo unable to create is a serious error in the tactic not just an "oops whatever try something else exception"
-          case e: Throwable => throw new BelleThrowable("Unable to create dependent tactic: " + e.getMessage, e).inContext(d, "")
-        }
-
-        case it: InputTactic => try {
-          apply(it.computeExpr(), v)
-        } catch {
-          case e: BelleThrowable => throw e.inContext(it, v.prettyString)
-          case e: Throwable => throw new BelleThrowable("Unable to create input tactic: " + e.getMessage, e).inContext(it, "")
-        }
-
-        case PartialTactic(child, None) => try {
-          apply(child, v)
-        } catch {
-          case e: BelleThrowable => throw e.inContext(PartialTactic(e.context), "Tactic declared as partial failed to run: " + child)
-        }
-
-        case PartialTactic(child, Some(label)) => try {
-          apply(child, v) match {
-            case BelleProvable(pr, Some(labels)) => BelleProvable(pr, Some(labels :+ label))
-            case BelleProvable(pr, None) => BelleProvable(pr, Some(label :: Nil))
-            case _ => throw new BelleThrowable(s"Attempted to give a label to a value that is not a Provable: ${v.getClass.getName}").inContext(BelleDot, "")
-          }
-        } catch {
-          case e: BelleThrowable => throw e.inContext(PartialTactic(e.context), "Tactic declared as partial failed to run: " + child)
-        }
-
-        case OnAll(e) =>
-          val provable = v match {
-            case BelleProvable(p, _) => p
-            case _ => throw new BelleThrowable("Cannot attempt OnAll with a non-Provable value.").inContext(expr, "")
-          }
-          //@todo actually it would be nice to throw without wrapping inside an extra BranchTactic context
->>>>>>> 579c8e52
           try {
             Right(apply(right, new BelleThrowable(eleft.getMessage, eleft.getCause) with BelleValue))
           } catch {
@@ -351,6 +155,7 @@
         case Left(lr: BelleValue) => apply(right, lr)
         case Right(rr: BelleValue) => rr
       }
+
     case SaturateTactic(child) =>
       var prev: BelleValue = null
       var result: BelleValue = v
@@ -363,6 +168,7 @@
         }
       } while (result != prev)
       result
+
     case RepeatTactic(child, times) =>
       var result = v
       for (i <- 1 to times) try {
@@ -372,7 +178,59 @@
           "Failed while repating tactic " + i + "th iterate of " + times + ": " + child)
       }
       result
-    case BranchTactic(children) => ??? //@note implemented in concrete interpreters (exhaustive vs. lazy exploration)
+
+    case (_: BuiltInPositionTactic) | (_:BuiltInLeftTactic) | (_:BuiltInRightTactic) | (_:BuiltInTwoPositionTactic) | (_:DependentPositionTactic) =>
+      throw new BelleThrowable(s"Need to apply position tactic at a position before executing it: ${expr}(???)").inContext(expr, "")
+
+    case AppliedPositionTactic(positionTactic, pos) => v match {
+      case BelleProvable(pr, lbl) => try {
+        BelleProvable(positionTactic.apply(pos).computeResult(pr), lbl)
+      } catch {
+        case e: BelleThrowable => throw e.inContext(positionTactic + " at " + pos, pr.prettyString)
+      }
+    }
+
+    case positionTactic@AppliedBuiltinTwoPositionTactic(_, posOne, posTwo) => v match {
+      case BelleProvable(pr, lbl) => try {
+        BelleProvable(positionTactic.computeResult(pr), lbl)
+      } catch {
+        case e: BelleThrowable => throw e.inContext(positionTactic + " at " + posOne + ", " + posTwo, pr.prettyString)
+      }
+    }
+
+    case d: DependentTactic => try {
+      val valueDependentTactic = d.computeExpr(v)
+      apply(valueDependentTactic, v)
+    } catch {
+      case e: BelleFriendlyUserMessage => throw e
+      case e: BelleThrowable => throw e.inContext(d, v.prettyString)
+      //@todo unable to create is a serious error in the tactic not just an "oops whatever try something else exception"
+      case e: Throwable => throw new BelleThrowable("Unable to create dependent tactic: " + e.getMessage, e).inContext(d, "")
+    }
+
+    case it: InputTactic => try {
+      apply(it.computeExpr(), v)
+    } catch {
+      case e: BelleThrowable => throw e.inContext(it, v.prettyString)
+      case e: Throwable => throw new BelleThrowable("Unable to create input tactic: " + e.getMessage, e).inContext(it, "")
+    }
+
+    case PartialTactic(child, None) => try {
+      apply(child, v)
+    } catch {
+      case e: BelleThrowable => throw e.inContext(PartialTactic(e.context), "Tactic declared as partial failed to run: " + child)
+    }
+
+    case PartialTactic(child, Some(label)) => try {
+      apply(child, v) match {
+        case BelleProvable(pr, Some(labels)) => BelleProvable(pr, Some(labels :+ label))
+        case BelleProvable(pr, None) => BelleProvable(pr, Some(label :: Nil))
+        case _ => throw new BelleThrowable(s"Attempted to give a label to a value that is not a Provable: ${v.getClass.getName}").inContext(BelleDot, "")
+      }
+    } catch {
+      case e: BelleThrowable => throw e.inContext(PartialTactic(e.context), "Tactic declared as partial failed to run: " + child)
+    }
+
     case OnAll(e) =>
       val provable = v match {
         case BelleProvable(p, _) => p
@@ -385,7 +243,6 @@
         case e: BelleThrowable => throw e.inContext(OnAll(e.context), "")
       }
 
-<<<<<<< HEAD
     case ChooseSome(options, e) =>
       val opts = options()
       var errors = ""
@@ -408,39 +265,34 @@
         case Some(r) => r
         case None => throw new BelleThrowable("ChooseSome did not succeed with any of its options").inContext(ChooseSome(options, e), "Failed all options in ChooseSome: " + opts.toList + "\n" + errors)
       }
-=======
-        case LabelBranch(label) => v match {
-          case BelleProvable(pr, Some(labels)) => BelleProvable(pr, Some(labels :+ label))
-          case BelleProvable(pr, None) => BelleProvable(pr, Some(label :: Nil))
-          case _ => throw new BelleThrowable(s"Attempted to give a label to a value that is not a Provable: ${v.getClass.getName}").inContext(BelleDot, "")
-        }
-
-        case DefTactic(_, _) => v //@note noop, but included for serialization purposes
-        case DefExpression(Equal(fn@FuncOf(name, arg), t)) =>
-          val subst = arg match {
-            case Nothing => SubstitutionPair(fn, t)::Nil
-            case term => SubstitutionPair(FuncOf(name, DotTerm()), t.replaceFree(term, DotTerm()))::Nil
-          }
-          //@todo should Let(fn=t) in remainder with expand(fn);expanded ending let and continue expanded after let
-          apply(TactixLibrary.US(USubst(subst)), v)
-        case DefExpression(Equiv(p@PredOf(name, arg), q)) =>
-          val subst = arg match {
-            case Nothing => SubstitutionPair(p, q)::Nil
-            case term => SubstitutionPair(FuncOf(name, DotTerm()), q.replaceFree(term, DotTerm()))::Nil
-          }
-          //@todo should Let(fn=t) in remainder with expand(fn);expanded ending let and continue expanded after let
-          apply(TactixLibrary.US(USubst(subst)), v)
-        case ExpandDef(_) => v
-        case ApplyDefTactic(DefTactic(_, t)) => apply(t, v)
-        case named: NamedTactic => apply(named.tactic, v)
-
-        case ProveAs(lemmaName, f, e) => {
-          //@todo why is labels ignored?
-          val BelleProvable(provable, labels) = v
-          assert(provable.subgoals.length == 1)
->>>>>>> 579c8e52
+
+    case LabelBranch(label) => v match {
+      case BelleProvable(pr, Some(labels)) => BelleProvable(pr, Some(labels :+ label))
+      case BelleProvable(pr, None) => BelleProvable(pr, Some(label :: Nil))
+      case _ => throw new BelleThrowable(s"Attempted to give a label to a value that is not a Provable: ${v.getClass.getName}").inContext(BelleDot, "")
+    }
+
+    case DefTactic(_, _) => v //@note noop, but included for serialization purposes
+    case DefExpression(Equal(fn@FuncOf(name, arg), t)) =>
+      val subst = arg match {
+        case Nothing => SubstitutionPair(fn, t)::Nil
+        case term => SubstitutionPair(FuncOf(name, DotTerm()), t.replaceFree(term, DotTerm()))::Nil
+      }
+      //@todo should Let(fn=t) in remainder with expand(fn);expanded ending let and continue expanded after let
+      apply(TactixLibrary.US(USubst(subst)), v)
+    case DefExpression(Equiv(p@PredOf(name, arg), q)) =>
+      val subst = arg match {
+        case Nothing => SubstitutionPair(p, q)::Nil
+        case term => SubstitutionPair(FuncOf(name, DotTerm()), q.replaceFree(term, DotTerm()))::Nil
+      }
+      //@todo should Let(fn=t) in remainder with expand(fn);expanded ending let and continue expanded after let
+      apply(TactixLibrary.US(USubst(subst)), v)
+    case ExpandDef(_) => v
+    case ApplyDefTactic(DefTactic(_, t)) => apply(t, v)
+    case named: NamedTactic => apply(named.tactic, v)
 
     case ProveAs(lemmaName, f, e) => {
+      //@todo why is labels ignored?
       val BelleProvable(provable, labels) = v
       assert(provable.subgoals.length == 1)
 
@@ -511,7 +363,6 @@
       if (provable.subgoals.length != 1)
         throw new BelleThrowable("LetInspect of multiple goals is not currently supported.").inContext(expr, "")
 
-<<<<<<< HEAD
       val in: ProvableSig = ProvableSig.startProof(provable.subgoals.head)
       apply(inner, BelleProvable(in)) match {
         case BelleProvable(derivation, _) =>
@@ -523,40 +374,6 @@
           } catch {
             case e: BelleThrowable => throw e.inContext(expr, "LetInspect backsubstitution failed")
             case e: ProverException => throw new BelleThrowable("LetInspect backsubstitution failed", e).inContext(expr.toString, "LetInspect backsubstitution failed")
-=======
-        case SearchAndRescueAgain(abbr, common, instantiator, continuation) =>
-          val (provable,lbl) = v match {
-            case BelleProvable(p, l) => (p,l)
-            case _ => throw new BelleThrowable("Cannot attempt SearchAndRescueAgain with a non-Provable value.").inContext(expr, "")
-          }
-          if (provable.subgoals.length != 1)
-            throw new BelleThrowable("SearchAndRescueAgain of multiple goals is not currently supported.").inContext(expr, "")
-
-          val in: ProvableSig = ProvableSig.startProof(provable.subgoals.head)
-          apply(common, BelleProvable(in, lbl)) match {
-            case BelleProvable(commonDerivation, lbl2) =>
-              var lastProblem: ProverException = NoProverException
-              while (true) {
-                val value: Expression = instantiator(commonDerivation, lastProblem)
-                try {
-                  val us: USubst = USubst(SubstitutionPair(abbr, value) :: Nil)
-                  val backsubst: ProvableSig = commonDerivation(us)
-                  val remaining: BelleProvable = BelleProvable(provable(backsubst, 0), lbl2)
-                  apply(continuation, remaining) match {
-                    // return upon success of tactic
-                    case pr: BelleProvable => return pr
-                    case e => ???
-                  }
-                } catch {
-                  // remember exception in lastProblem for next repetition
-                  case e: BelleThrowable => lastProblem = e
-                  case e: ProverException => lastProblem = e
-                }
-              }
-              // cannot come here
-              ???
-            case e => throw new BelleThrowable("SearchAndRescueAgain expected sub-derivation after running common")
->>>>>>> 579c8e52
           }
         case e => throw new BelleThrowable("LetInspect expected sub-derivation")
       }
@@ -571,7 +388,7 @@
         throw new BelleThrowable("SearchAndRescueAgain of multiple goals is not currently supported.").inContext(expr, "")
 
       val in: ProvableSig = ProvableSig.startProof(provable.subgoals.head)
-      apply(common, BelleProvable(in)) match {
+      apply(common, BelleProvable(in, lbl)) match {
         case BelleProvable(commonDerivation, lbl2) =>
           var lastProblem: ProverException = NoProverException
           while (true) {
@@ -581,14 +398,17 @@
               val backsubst: ProvableSig = commonDerivation(us)
               val remaining: BelleProvable = BelleProvable(provable(backsubst, 0), lbl2)
               apply(continuation, remaining) match {
+                // return upon success of tactic
                 case pr: BelleProvable => return pr
                 case e => ???
               }
             } catch {
+              // remember exception in lastProblem for next repetition
               case e: BelleThrowable => lastProblem = e
               case e: ProverException => lastProblem = e
             }
           }
+          // cannot come here
           ???
         case e => throw new BelleThrowable("SearchAndRescueAgain expected sub-derivation after running common")
       }
@@ -600,7 +420,6 @@
         case _ => throw new BelleThrowable("Cannot attempt US unification with a non-Provable value.").inContext(expr, "")
       }
 
-<<<<<<< HEAD
       if (provable.subgoals.length != 1)
         throw new BelleThrowable("Unification of multi-sequent patterns is not currently supported.").inContext(expr, "")
 
@@ -618,13 +437,6 @@
             case e: UnificationException =>
               //if (BelleExpr.DEBUG) println("USubst Pattern Incomplete -- could not find a unifier for any option" + t)
               (RenUSubst(Nil), expr)
-=======
-          //@todo this seems wrongly scoped, so AppliedDependentTwoPositionTactic and USubstPatternTactic are dead code
-        case AppliedDependentTwoPositionTactic(t, p1, p2) =>
-          val provable = v match {
-            case BelleProvable(p,_) => p
-            case _ => throw new BelleThrowable("two position tactics can only be run on Provables.")
->>>>>>> 579c8e52
           }
           case _ => throw new BelleThrowable("Cannot unify non-sequent types.").inContext(t, "")
         }
@@ -638,6 +450,7 @@
       apply(unification._2(unification._1.asInstanceOf[RenUSubst]), v)
     }
 
+    //@todo this seems wrongly scoped, so AppliedDependentTwoPositionTactic and USubstPatternTactic are dead code
     case AppliedDependentTwoPositionTactic(t, p1, p2) =>
       val provable = v match {
         case BelleProvable(p,_) => p
@@ -671,55 +484,8 @@
 }
 
 /** Sequential interpreter that explores branching tactics exhaustively, regardless of failure of some. */
-case class ExhaustiveSequentialInterpreter(listeners: Seq[IOListener] = Seq()) extends SequentialInterpreter(listeners) {
-  override def runExpr(expr: BelleExpr, v: BelleValue): BelleValue = expr match {
-    case BranchTactic(children) => v match {
-      case BelleProvable(p, _) =>
-        if (children.length != p.subgoals.length)
-          throw new BelleThrowable("<(e)(v) is only defined when len(e) = len(v), but " +
-            children.length + "!=" + p.subgoals.length + " subgoals (v)\n" +
-            p.subgoals.map(_.prettyString).mkString("\n===================\n")).inContext(expr, "")
-        //Compute the results of piecewise applications of children to provable subgoals.
-        val results: Seq[Either[BelleValue,BelleThrowable]] =
-          (children zip p.subgoals) map (pair => {
-            val e_i = pair._1
-            val s_i = pair._2
-            try {
-              Left(apply(e_i, bval(s_i)))
-            } catch {
-              case e: BelleThrowable => Right(e.inContext(BranchTactic(children.map(c => if (c != e_i) c else e.context)), "Failed on branch " + e_i))
-            }
-          })
-
-        val errors = results.collect({case Right(r) => r})
-        if (errors.nonEmpty) throw errors.reduce[BelleThrowable](new CompoundException(_, _))
-
-        // Compute a single provable that contains the combined effect of all the piecewise computations.
-        // The Int is threaded through to keep track of indexes changing, which can occur when a subgoal
-        // is replaced with 0 new subgoals (also means: drop labels).
-        def createLabels(start: Int, end: Int): List[BelleLabel] = (start until end).map(i => BelleTopLevelLabel(s"$i")).toList
-
-        //@todo preserve labels from parent p (turn new labels into sublabels)
-        val combinedEffect =
-          results.collect({case Left(l) => l}).foldLeft[(ProvableSig, Int, Option[List[BelleLabel]])]((p, 0, None))({ case ((cp: ProvableSig, cidx: Int, clabels: Option[List[BelleLabel]]), subderivation: BelleProvable) => {
-            val (combinedProvable, nextIdx) = replaceConclusion(cp, cidx, subderivation.p)
-            val combinedLabels: Option[List[BelleLabel]] = (clabels, subderivation.label) match {
-              case (Some(origLabels), Some(newLabels)) =>
-                Some(origLabels.patch(cidx, newLabels, 0))
-              case (Some(origLabels), None) =>
-                Some(origLabels.patch(cidx, createLabels(origLabels.length, origLabels.length + (nextIdx - cidx)), 0))
-              case (None, Some(newLabels)) =>
-                Some(createLabels(0, cidx) ++ newLabels)
-              case (None, None) => None
-            }
-            (combinedProvable, nextIdx, combinedLabels)
-          }})
-        BelleProvable(combinedEffect._1, if (combinedEffect._3.isEmpty) None else combinedEffect._3)
-      case _ => throw new BelleThrowable("Cannot perform branching on a goal that is not a BelleValue of type Provable.").inContext(expr, "")
-    }
-    case _ => super.runExpr(expr, v)
-  }
-}
+case class ExhaustiveSequentialInterpreter(listeners: Seq[IOListener] = Seq())
+  extends SequentialInterpreter(listeners) { }
 
 /** Sequential interpreter that stops exploring branching on the first failing branch. */
 case class LazySequentialInterpreter(listeners: Seq[IOListener] = Seq()) extends SequentialInterpreter(listeners) {
