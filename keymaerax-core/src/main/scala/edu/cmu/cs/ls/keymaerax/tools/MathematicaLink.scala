--- conflicted
+++ resolved
@@ -104,17 +104,6 @@
       ml = MathLinkFactory.createKernelLink(Array[String](
         "-linkmode", "launch",
         "-linkname", linkName + " -mathlink"))
-<<<<<<< HEAD
-      ml.discardAnswer()
-      //@todo How to gracefully shutdown an unsuccessfully initialized math link again without causing follow-up problems?
-      //@note print warnings for license issues instead of shutting down immediately
-      isActivated match {
-        case Some(true) => isComputing match {
-          case Some(true) => true // everything ok
-          case Some(false) => println("ERROR: Test computation in Mathematica failed, shutting down.\n Please start a standalone Mathematica notebook and check that it can compute simple facts, such as 6*9. Then restart KeYmaera X."); false
-          case None => println("WARNING: Unable to determine state of Mathematica, Mathematica may not be working.\n Restart KeYmaera X if you experience problems using arithmetic tactics."); true
-=======
-      try {
         ml.discardAnswer()
         //@todo How to gracefully shutdown an unsuccessfully initialized math link again without causing follow-up problems?
         //@note print warnings for license issues instead of shutting down immediately
@@ -128,11 +117,7 @@
           case Some(false) => println("WARNING: Mathematica seems not activated or Mathematica license might be expired, Mathematica may not be working.\n A valid license is necessary to use Mathematica as backend of KeYmaera X.\n If you experience problems during proofs, please renew your Mathematica license and restart KeYmaera X."); true
             //throw new IllegalStateException("Mathematica is not activated or Mathematica license is expired.\n A valid license is necessary to use Mathematica as backend of KeYmaera X.\n Please renew your Mathematica license and restart KeYmaera X.")
           case None => println("WARNING: Mathematica may not be activated or Mathematica license might be expired.\n A valid license is necessary to use Mathematica as backend of KeYmaera X.\n Please check your Mathematica license manually."); true
->>>>>>> 9784fe61
-        }
-        case Some(false) => println("WARNING: Mathematica seems not activated or Mathematica license might be expired, Mathematica may not be working.\n A valid license is necessary to use Mathematica as backend of KeYmaera X.\n If you experience problems during proofs, please renew your Mathematica license and restart KeYmaera X."); true
-        case None => println("WARNING: Mathematica may not be activated or Mathematica license might be expired.\\n A valid license is necessary to use Mathematica as backend of KeYmaera X.\\n Please check your Mathematica license manually."); true
-      }
+        }
     } catch {
       case e: UnsatisfiedLinkError =>
         println("Shutting down since Mathematica J/Link native library was not found in:\n" + System.getProperty("com.wolfram.jlink.libdir", "(undefined)") +
