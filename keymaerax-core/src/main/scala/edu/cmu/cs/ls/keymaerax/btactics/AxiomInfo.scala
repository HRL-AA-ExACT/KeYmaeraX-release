--- conflicted
+++ resolved
@@ -382,11 +382,7 @@
 
     // Differential tactics
     new PositionTacticInfo("diffInd", "diffInd",  {case () => DifferentialTactics.diffInd}, needsTool = true),
-<<<<<<< HEAD
-    new PositionTacticInfo("diffSolve", "diffSolve",  {case () => DifferentialTactics.diffSolve()}, needsTool = true),
-=======
     new PositionTacticInfo("diffSolve", "diffSolve",  {case () => TactixLibrary.diffSolve(None)}, needsTool = true),
->>>>>>> 1de03c1a
     new InputPositionTacticInfo("diffInvariant",
       RuleDisplayInfo("diffInvariant",
         (List("&Gamma;"), List("[x' = f(x)]p", "&Delta;")),
