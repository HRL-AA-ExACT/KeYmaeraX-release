var keymaeraProofApp = angular.module('keymaeraProofApp', [
  'ngRoute',
  'ngCookies',
<<<<<<< HEAD
  'ngDialog',
  'angularTreeview',
=======
  'ui.bootstrap',
>>>>>>> 40e1acdb
  'keymaeraProofControllers',
  'treeControl',
  'progressMeter',
  'proofProgressChart'
]);

keymaeraProofApp.config(['$routeProvider',
  function($routeProvider) {
    $routeProvider.
      when('/dashboard', {
        templateUrl: 'partials/dashboard.html',
        controller: 'DashboardCtrl'
      }).
      when('/models', {
        templateUrl: 'partials/model-list.html',
        controller: 'ModelListCtrl'
      }).
      when('/models/:modelId', {
        templateUrl: 'partials/model-detail.html',
        controller: 'ModelDetailCtrl'
      }).
      when('/models/:modelId/proofs', {
        templateUrl: 'partials/modelproof-list.html',
        controller: 'ModelProofsCtrl'
      }).
      when('/models/:modelId/proofs/create', {
        //templateUrl: 'partials/proof-detail.html',
        templateUrl: 'partials/proof-create.html',
        controller: 'ModelProofCreateCtrl'
      }).
      when('/proofs', {
        templateUrl: 'partials/proof-list.html',
        controller: 'ProofListCtrl'
      }).
      when('/test', {
        templateUrl: 'partials/test.html',
        controller: 'TestCtrl'
      }).
      when('/proofs/:proofId', {
        //templateUrl: 'partials/proof-detail.html',
        templateUrl: 'partials/proof-breadcrumbs.html',
        controller: 'ProofDetailCtrl'
      }).
      otherwise({
        redirectTo: '/dashboard'
      });
  }]);<|MERGE_RESOLUTION|>--- conflicted
+++ resolved
@@ -1,12 +1,8 @@
 var keymaeraProofApp = angular.module('keymaeraProofApp', [
   'ngRoute',
   'ngCookies',
-<<<<<<< HEAD
-  'ngDialog',
   'angularTreeview',
-=======
   'ui.bootstrap',
->>>>>>> 40e1acdb
   'keymaeraProofControllers',
   'treeControl',
   'progressMeter',
